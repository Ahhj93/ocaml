--- conflicted
+++ resolved
@@ -124,11 +124,7 @@
 (* On Win32 environment access is always considered safe. *)
 let unsafe_environment = environment
 external getenv: string -> string = "caml_sys_getenv"
-<<<<<<< HEAD
-(* external unsafe_getenv: string -> string = "caml_sys_unsafe_getenv" *)
-=======
 external unsafe_getenv: string -> string = "caml_sys_unsafe_getenv"
->>>>>>> 0d68080b
 external putenv: string -> string -> unit = "unix_putenv"
 
 type process_status =
