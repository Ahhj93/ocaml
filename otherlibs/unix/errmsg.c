--- conflicted
+++ resolved
@@ -20,11 +20,6 @@
 
 CAMLprim value unix_error_message(value err)
 {
-<<<<<<< HEAD
-  int errnum;
-  errnum = Is_block(err) ? Int_field(err, 0) : error_table[Int_val(err)];
-=======
   int errnum = code_of_unix_error(err);
->>>>>>> 7868f785
   return caml_copy_string(strerror(errnum));
 }