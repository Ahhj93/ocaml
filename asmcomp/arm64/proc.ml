--- conflicted
+++ resolved
@@ -1,27 +1,14 @@
 (**************************************************************************)
-<<<<<<< HEAD
-(*                                                                     *)
-(*                                OCaml                                *)
-(*                                                                     *)
-(*            Xavier Leroy, projet Gallium, INRIA Rocquencourt         *)
-(*                  Benedikt Meurer, University of Siegen              *)
-(*                                                                     *)
+(*                                                                        *)
+(*                                 OCaml                                  *)
+(*                                                                        *)
+(*             Xavier Leroy, projet Gallium, INRIA Rocquencourt           *)
+(*                 Benedikt Meurer, University of Siegen                  *)
+(*                                                                        *)
 (*   Copyright 2013 Institut National de Recherche en Informatique et     *)
 (*     en Automatique.                                                    *)
 (*   Copyright 2012 Benedikt Meurer.                                      *)
-(*                                                                     *)
-=======
-(*                                                                        *)
-(*                                 OCaml                                  *)
-(*                                                                        *)
-(*             Xavier Leroy, projet Gallium, INRIA Rocquencourt           *)
-(*                 Benedikt Meurer, University of Siegen                  *)
-(*                                                                        *)
-(*   Copyright 2013 Institut National de Recherche en Informatique et     *)
-(*     en Automatique.                                                    *)
-(*   Copyright 2012 Benedikt Meurer.                                      *)
-(*                                                                        *)
->>>>>>> 0c0884bd
+(*                                                                        *)
 (*   All rights reserved.  This file is distributed under the terms of    *)
 (*   the GNU Lesser General Public License version 2.1, with the          *)
 (*   special exception on linking described in the file LICENSE.          *)
@@ -76,11 +63,7 @@
 let register_class r =
   match r.typ with
   | Val | Int | Addr  -> 0
-<<<<<<< HEAD
-  | Float         -> 1
-=======
   | Float -> 1
->>>>>>> 0c0884bd
 
 let num_available_registers =
   [| 23; 32 |] (* first 23 int regs allocatable; all float regs allocatable *)
@@ -207,19 +190,12 @@
      124;125;126;127;128;129;130;131])
 
 let destroyed_at_oper = function
-<<<<<<< HEAD
   | Iop(Icall_ind _ | Icall_imm _) ->
       all_phys_regs
   | Iop(Iextcall { alloc ; stack_ofs; }) ->
       assert (stack_ofs >= 0);
       if alloc || stack_ofs > 0 then all_phys_regs
       else destroyed_at_c_call
-=======
-  | Iop(Icall_ind _ | Icall_imm _) | Iop(Iextcall { alloc = true; }) ->
-      all_phys_regs
-  | Iop(Iextcall { alloc = false; }) ->
-      destroyed_at_c_call
->>>>>>> 0c0884bd
   | Iop(Ialloc _) ->
       [| reg_x15 |]
   | Iop Iloadmut -> [| reg_x0; reg_x1 |]
@@ -248,11 +224,7 @@
 
 let op_is_pure = function
   | Icall_ind _ | Icall_imm _ | Itailcall_ind _ | Itailcall_imm _
-<<<<<<< HEAD
   | Iextcall _ | Istackoffset _ | Istore _ | Ialloc _ | Iloadmut
-=======
-  | Iextcall _ | Istackoffset _ | Istore _ | Ialloc _
->>>>>>> 0c0884bd
   | Iintop(Icheckbound _) | Iintop_imm(Icheckbound _, _)
   | Ispecific(Ishiftcheckbound _) -> false
   | _ -> true
