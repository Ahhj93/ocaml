--- conflicted
+++ resolved
@@ -49,12 +49,8 @@
   | Itailcall_imm of { func : string; }
   | Iextcall of { func : string;
                   ty_res : Cmm.machtype; ty_args : Cmm.exttype list;
-<<<<<<< HEAD
-                  alloc : bool; label_after : label;
+                  alloc : bool;
                   stack_ofs : int; }
-=======
-                  alloc : bool; }
->>>>>>> 86c8a98f
   | Istackoffset of int
   | Iload of Cmm.memory_chunk * Arch.addressing_mode
   | Istore of Cmm.memory_chunk * Arch.addressing_mode * bool
