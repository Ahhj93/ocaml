--- conflicted
+++ resolved
@@ -588,32 +588,6 @@
 
 let box_float dbg c = Cop(Calloc, [alloc_float_header dbg; c], dbg)
 
-<<<<<<< HEAD
-let map_ccatch f rec_flag handlers body =
-  let handlers = List.map
-      (fun (n, ids, handler, dbg) -> (n, ids, f handler, dbg))
-      handlers in
-  Ccatch(rec_flag, handlers, f body)
-
-let rec unbox_float dbg cmm =
-  match cmm with
-  | Cop(Calloc, [Cblockheader (header, _); c], _) when header = float_header ->
-      c
-  | Clet(id, exp, body) -> Clet(id, exp, unbox_float dbg body)
-  | Cifthenelse(cond, ifso_dbg, e1, ifnot_dbg, e2, dbg) ->
-      Cifthenelse(cond,
-        ifso_dbg, unbox_float dbg e1,
-        ifnot_dbg, unbox_float dbg e2,
-        dbg)
-  | Csequence(e1, e2) -> Csequence(e1, unbox_float dbg e2)
-  | Cswitch(e, tbl, el, dbg') ->
-    Cswitch(e, tbl,
-      Array.map (fun (expr, dbg) -> unbox_float dbg expr, dbg) el, dbg')
-  | Ccatch(rec_flag, handlers, body) ->
-    map_ccatch (unbox_float dbg) rec_flag handlers body
-  | Ctrywith(e1, id, e2, dbg) -> Ctrywith(unbox_float dbg e1, id, unbox_float dbg e2, dbg)
-  | c -> Cop(Cload {memory_chunk=Double_u; mutability=Immutable; is_atomic=false}, [c], dbg)
-=======
 let unbox_float dbg =
   map_tail
     (function
@@ -625,11 +599,14 @@
           | Some (Uconst_float x) ->
               Cconst_float (x, dbg) (* or keep _dbg? *)
           | _ ->
-              Cop(Cload (Double_u, Immutable), [cmm], dbg)
+              Cop(Cload {memory_chunk=Double_u; mutability=Immutable;
+                         is_atomic=false},
+                  [cmm], dbg)
           end
-      | cmm -> Cop(Cload (Double_u, Immutable), [cmm], dbg)
+      | cmm -> Cop(Cload {memory_chunk=Double_u; mutability=Immutable;
+                         is_atomic=false},
+                   [cmm], dbg)
     )
->>>>>>> e6096b8f
 
 (* Complex *)
 
@@ -1140,61 +1117,15 @@
         && String.equal sym caml_int64_ops
   | (Pnativeint | Pint32 | Pint64), _, _ -> false
 
-<<<<<<< HEAD
-let rec unbox_int bi arg dbg =
-  match arg with
-    Cop(Calloc, [hdr; ops; Cop(Clsl, [contents; Cconst_int (32, _)], dbg')],
-      _dbg)
-    when bi = Pint32 && size_int = 8 && big_endian
-      && alloc_matches_boxed_int bi ~hdr ~ops ->
-      (* Force sign-extension of low 32 bits *)
-      Cop(Casr, [Cop(Clsl, [contents; Cconst_int (32, dbg)], dbg');
-        Cconst_int (32, dbg)],
-        dbg)
-  | Cop(Calloc, [hdr; ops; contents], _dbg)
-    when bi = Pint32 && size_int = 8 && not big_endian
-      && alloc_matches_boxed_int bi ~hdr ~ops ->
-      (* Force sign-extension of low 32 bits *)
-      Cop(Casr, [Cop(Clsl, [contents; Cconst_int (32, dbg)], dbg);
-        Cconst_int (32, dbg)],
-        dbg)
-  | Cop(Calloc, [hdr; ops; contents], _dbg)
-    when alloc_matches_boxed_int bi ~hdr ~ops ->
-      contents
-  | Clet(id, exp, body) -> Clet(id, exp, unbox_int bi body dbg)
-  | Cifthenelse(cond, ifso_dbg, e1, ifnot_dbg, e2, dbg) ->
-      Cifthenelse(cond,
-        ifso_dbg, unbox_int bi e1 ifso_dbg,
-        ifnot_dbg, unbox_int bi e2 ifnot_dbg,
-        dbg)
-  | Csequence(e1, e2) -> Csequence(e1, unbox_int bi e2 dbg)
-  | Cswitch(e, tbl, el, dbg') ->
-      Cswitch(e, tbl,
-        Array.map (fun (e, dbg) -> unbox_int bi e dbg, dbg) el,
-        dbg')
-  | Ccatch(rec_flag, handlers, body) ->
-      map_ccatch (fun e -> unbox_int bi e dbg) rec_flag handlers body
-  | Ctrywith(e1, id, e2, handler_dbg) ->
-      Ctrywith(unbox_int bi e1 dbg, id,
-        unbox_int bi e2 handler_dbg, handler_dbg)
-  | _ ->
-      if size_int = 4 && bi = Pint64 then
-        split_int64_for_32bit_target arg dbg
-      else
-        let memory_chunk = if bi = Pint32 then Thirtytwo_signed else Word_int
-        in
-        Cop(
-          Cload {memory_chunk; mutability=Mutable; is_atomic=false},
-          [Cop(Cadda, [arg; Cconst_int (size_addr, dbg)], dbg)], dbg)
-=======
 let unbox_int dbg bi =
   let default arg =
     if size_int = 4 && bi = Pint64 then
       split_int64_for_32bit_target arg dbg
     else
+      let memory_chunk = if bi = Pint32 then Thirtytwo_signed else Word_int
+      in
       Cop(
-        Cload((if bi = Pint32 then Thirtytwo_signed else Word_int),
-              Immutable),
+        Cload {memory_chunk; mutability=Immutable; is_atomic=false},
         [Cop(Cadda, [arg; Cconst_int (size_addr, dbg)], dbg)], dbg)
   in
   map_tail
@@ -1243,7 +1174,6 @@
       | cmm ->
           default cmm
     )
->>>>>>> e6096b8f
 
 let make_unsigned_int bi arg dbg =
   if bi = Pint32 && size_int = 8
