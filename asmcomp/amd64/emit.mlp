# 2 "asmcomp/amd64/emit.mlp"
(**************************************************************************)
(*                                                                        *)
(*                                 OCaml                                  *)
(*                                                                        *)
(*             Xavier Leroy, projet Cristal, INRIA Rocquencourt           *)
(*                                                                        *)
(*   Copyright 1996 Institut National de Recherche en Informatique et     *)
(*     en Automatique.                                                    *)
(*                                                                        *)
(*   All rights reserved.  This file is distributed under the terms of    *)
(*   the GNU Lesser General Public License version 2.1, with the          *)
(*   special exception on linking described in the file LICENSE.          *)
(*                                                                        *)
(**************************************************************************)

(* Emission of Intel x86_64 assembly code *)

open Cmm
open Arch
open Proc
open Reg
open Mach
open Linearize
open Emitaux

open X86_ast
open X86_proc
open X86_dsl
module String = Misc.Stdlib.String

(* [Branch_relaxation] is not used in this file, but is required by
   emit.mlp files for certain other targets; the reference here ensures
   that when releases are being prepared the .depend files are correct
   for all targets. *)
open! Branch_relaxation

let _label s = D.label ~typ:QWORD s

(* Override proc.ml *)

let int_reg_name =
  [| RAX; RBX; RDI; RSI; RDX; RCX; R8; R9;
     R12; R13; R10; R11; RBP; |]

let float_reg_name = Array.init 16 (fun i -> XMM i)

let register_name r =
  if r < 100 then Reg64 (int_reg_name.(r))
  else Regf (float_reg_name.(r - 100))

(* CFI directives *)

let cfi_startproc () =
  if Config.asm_cfi_supported then D.cfi_startproc ()

let cfi_endproc () =
  if Config.asm_cfi_supported then D.cfi_endproc ()

let cfi_adjust_cfa_offset n =
  if Config.asm_cfi_supported then D.cfi_adjust_cfa_offset n

let cfi_remember_state () =
  if Config.asm_cfi_supported then D.cfi_remember_state ()

let cfi_restore_state () =
  if Config.asm_cfi_supported then D.cfi_restore_state ()

let cfi_def_cfa_offset n =
  if Config.asm_cfi_supported then D.cfi_def_cfa_offset n

let emit_debug_info dbg =
  emit_debug_info_gen dbg D.file D.loc

let fp = Config.with_frame_pointers

(* Tradeoff between code size and code speed *)

let fastcode_flag = ref true

let stack_offset = ref 0

(* Layout of the stack frame *)

let stack_threshold_size = Config.stack_threshold * 8 (* bytes *)

let frame_required () =
  fp || !contains_calls || num_stack_slots.(0) > 0 || num_stack_slots.(1) > 0

let frame_size () =                     (* includes return address *)
  if frame_required() then begin
    let sz =
      (!stack_offset + 8 * (num_stack_slots.(0) + num_stack_slots.(1)) + 8
       + (if fp then 8 else 0))
    in Misc.align sz 16
  end else
    !stack_offset + 8

let slot_offset loc cl =
  match loc with
  | Incoming n -> frame_size() + n
  | Local n ->
      if cl = 0
      then !stack_offset + n * 8
      else !stack_offset + (num_stack_slots.(0) + n) * 8
  | Outgoing n -> n

(* Symbols *)

let symbol_prefix = if system = S_macosx then "_" else ""

let emit_symbol s = string_of_symbol symbol_prefix s

(* Record symbols used and defined - at the end generate extern for those
   used but not defined *)

let symbols_defined = ref String.Set.empty
let symbols_used = ref String.Set.empty

let add_def_symbol s = symbols_defined := String.Set.add s !symbols_defined
let add_used_symbol s = symbols_used := String.Set.add s !symbols_used

let imp_table = Hashtbl.create 16

let reset_imp_table () = Hashtbl.clear imp_table

let get_imp_symbol s =
  match Hashtbl.find imp_table s with
  | exception Not_found ->
      let imps = "__caml_imp_" ^ s in
      Hashtbl.add imp_table s imps;
      imps
  | imps -> imps

let emit_imp_table () =
  let f s imps =
    _label (emit_symbol imps);
    D.qword (ConstLabel (emit_symbol s))
  in
  D.data();
  D.comment "relocation table start";
  D.align 8;
  Hashtbl.iter f imp_table;
  D.comment "relocation table end"

let mem__imp s =
  let imp_s = get_imp_symbol s in
  mem64_rip QWORD (emit_symbol imp_s)

let rel_plt s =
  if windows && !Clflags.dlcode then mem__imp s
  else
    sym (if use_plt then emit_symbol s ^ "@PLT" else emit_symbol s)

let emit_call s = I.call (rel_plt s)

let emit_jump s = I.jmp (rel_plt s)

let load_symbol_addr s arg =
  if !Clflags.dlcode then
    if windows then begin
      (* I.mov (mem__imp s) arg (\* mov __caml_imp_foo(%rip), ... *\) *)
      I.mov (sym (emit_symbol s)) arg (* movabsq $foo, ... *)
    end else I.mov (mem64_rip QWORD (emit_symbol s ^ "@GOTPCREL")) arg
  else if !Clflags.pic_code then
    I.lea (mem64_rip NONE (emit_symbol s)) arg
  else
    I.mov (sym (emit_symbol s)) arg

let domain_field f =
  mem64 QWORD (Domainstate.idx_of_field f * 8) R14

(* Output a label *)

let emit_label lbl =
  match system with
  | S_macosx | S_win64 -> "L" ^ Int.to_string lbl
  | _ -> ".L" ^ Int.to_string lbl

let label s = sym (emit_label s)

let def_label s = D.label (emit_label s)

let emit_Llabel fallthrough lbl =
  if not fallthrough && !fastcode_flag then D.align 4;
  def_label lbl

(* Output a pseudo-register *)

let reg = function
  | { loc = Reg.Reg r } -> register_name r
  | { loc = Stack s; typ = Float } as r ->
      let ofs = slot_offset s (register_class r) in
      mem64 REAL8 ofs RSP
  | { loc = Stack s } as r ->
      let ofs = slot_offset s (register_class r) in
      mem64 QWORD ofs RSP
  | { loc = Unknown } ->
      assert false

let reg64 = function
  | { loc = Reg.Reg r } -> int_reg_name.(r)
  | _ -> assert false


let res i n = reg i.res.(n)

let arg i n = reg i.arg.(n)

(* Output a reference to the lower 8, 16 or 32 bits of a register *)

let reg_low_8_name  = Array.map (fun r -> Reg8L r) int_reg_name
let reg_low_16_name = Array.map (fun r -> Reg16 r) int_reg_name
let reg_low_32_name = Array.map (fun r -> Reg32 r) int_reg_name

let emit_subreg tbl typ r =
  match r.loc with
  | Reg.Reg r when r < 13 -> tbl.(r)
  | Stack s -> mem64 typ (slot_offset s (register_class r)) RSP
  | _ -> assert false

let arg8 i n = emit_subreg reg_low_8_name BYTE i.arg.(n)
let arg16 i n = emit_subreg reg_low_16_name WORD i.arg.(n)
let arg32 i n = emit_subreg reg_low_32_name DWORD i.arg.(n)
let arg64 i n = reg64 i.arg.(n)

let res16 i n = emit_subreg reg_low_16_name WORD i.res.(n)
let res32 i n = emit_subreg reg_low_32_name DWORD i.res.(n)

(* Output an addressing mode *)

let addressing addr typ i n =
  match addr with
  | Ibased(s, ofs) ->
      add_used_symbol s;
      mem64_rip typ (emit_symbol s) ~ofs
  | Iindexed d ->
      mem64 typ d (arg64 i n)
  | Iindexed2 d ->
      mem64 typ ~base:(arg64 i n) d (arg64 i (n+1))
  | Iscaled(2, d) ->
      mem64 typ ~base:(arg64 i n) d (arg64 i n)
  | Iscaled(scale, d) ->
      mem64 typ ~scale d (arg64 i n)
  | Iindexed2scaled(scale, d) ->
      mem64 typ ~scale ~base:(arg64 i n) d (arg64 i (n+1))

(* Record live pointers at call points -- see Emitaux *)

let record_frame_label ?label live raise_ dbg =
  let lbl =
    match label with
    | None -> new_label()
    | Some label -> label
  in
  let live_offset = ref [] in
  Reg.Set.iter
    (function
      | {typ = Val; loc = Reg r} ->
          live_offset := ((r lsl 1) + 1) :: !live_offset
      | {typ = Val; loc = Stack s} as reg ->
          live_offset := slot_offset s (register_class reg) :: !live_offset
      | {typ = Addr} as r ->
          Misc.fatal_error ("bad GC root " ^ Reg.name r)
      | _ -> ()
    )
    live;
  record_frame_descr ~label:lbl ~frame_size:(frame_size())
    ~live_offset:!live_offset ~raise_frame:raise_ dbg;
  lbl

let record_frame ?label live raise_ dbg =
  let lbl = record_frame_label ?label live raise_ dbg in
  def_label lbl

(* Spacetime instrumentation *)

let spacetime_before_uninstrumented_call ~node_ptr ~index =
  (* At the moment, [node_ptr] is pointing at the node for the current
     OCaml function.  Get hold of the node itself and move the pointer
     forwards, saving it into the distinguished register.  This is used
     for instrumentation of function calls (e.g. caml_call_gc and bounds
     check failures) not inserted until this stage of the compiler
     pipeline. *)
  I.mov node_ptr (reg Proc.loc_spacetime_node_hole);
  assert (index >= 2);
  I.add (int (index * 8)) (reg Proc.loc_spacetime_node_hole)

(* Record calls to the GC -- we've moved them out of the way *)

type gc_call =
  { gc_size : int;                      (* Allocation size, in bytes *)
    gc_lbl: label;                      (* Entry label *)
    gc_return_lbl: label;               (* Where to branch after GC *)
    gc_frame: label;                    (* Label of frame descriptor *)
    gc_spacetime : (X86_ast.arg * int) option;
    (* Spacetime node hole pointer and index *)
    is_poll : bool
  }

let call_gc_sites = ref ([] : gc_call list)

let emit_call_gc gc =
  def_label gc.gc_lbl;
  (* TODO KC:
  begin match gc.gc_spacetime with
  | None -> assert (not Config.spacetime)
  | Some (node_ptr, index) ->
    assert Config.spacetime;
    spacetime_before_uninstrumented_call ~node_ptr ~index
  end;
  *)
  if gc.is_poll then begin
    emit_call "caml_call_poll"
  end else begin
    I.add (int gc.gc_size) r15;
    emit_call "caml_call_gc"
  end;
  def_label gc.gc_frame;
  I.jmp (label gc.gc_return_lbl)

(* Record calls to caml_ml_array_bound_error.
   In -g mode, or when using Spacetime profiling, we maintain one call to
   caml_ml_array_bound_error per bound check site.  Without -g, we can share
   a single call. *)

type bound_error_call =
  { bd_lbl: label;                      (* Entry label *)
    bd_frame: label;                    (* Label of frame descriptor *)
    bd_spacetime : (X86_ast.arg * int) option;
    (* As for [gc_call]. *)
  }

let bound_error_sites = ref ([] : bound_error_call list)
let bound_error_call = ref 0

let bound_error_label ?label dbg ~spacetime =
  if !Clflags.debug || Config.spacetime then begin
    let lbl_bound_error = new_label() in
    let lbl_frame = record_frame_label ?label Reg.Set.empty false dbg in
    bound_error_sites :=
      { bd_lbl = lbl_bound_error; bd_frame = lbl_frame;
        bd_spacetime = spacetime; } :: !bound_error_sites;
   lbl_bound_error
 end else begin
   if !bound_error_call = 0 then bound_error_call := new_label();
   !bound_error_call
 end

let emit_call_bound_error bd =
  def_label bd.bd_lbl;
  begin match bd.bd_spacetime with
  | None -> ()
  | Some (node_ptr, index) ->
    spacetime_before_uninstrumented_call ~node_ptr ~index
  end;
  emit_call "caml_ml_array_bound_error";
  def_label bd.bd_frame

let emit_call_bound_errors () =
  List.iter emit_call_bound_error !bound_error_sites;
  if !bound_error_call > 0 then begin
    def_label !bound_error_call;
    emit_call "caml_ml_array_bound_error"
  end

(* Names for instructions *)

let instr_for_intop = function
  | Iadd -> I.add
  | Isub -> I.sub
  | Imul -> (fun arg1 arg2 -> I.imul arg1 (Some arg2))
  | Iand -> I.and_
  | Ior -> I.or_
  | Ixor -> I.xor
  | Ilsl -> I.sal
  | Ilsr -> I.shr
  | Iasr -> I.sar
  | _ -> assert false

let instr_for_floatop = function
  | Iaddf -> I.addsd
  | Isubf -> I.subsd
  | Imulf -> I.mulsd
  | Idivf -> I.divsd
  | _ -> assert false

let instr_for_floatarithmem = function
  | Ifloatadd -> I.addsd
  | Ifloatsub -> I.subsd
  | Ifloatmul -> I.mulsd
  | Ifloatdiv -> I.divsd

let cond = function
  | Isigned Ceq   -> E   | Isigned Cne   -> NE
  | Isigned Cle   -> LE  | Isigned Cgt   -> G
  | Isigned Clt   -> L   | Isigned Cge   -> GE
  | Iunsigned Ceq -> E   | Iunsigned Cne -> NE
  | Iunsigned Cle -> BE  | Iunsigned Cgt -> A
  | Iunsigned Clt -> B   | Iunsigned Cge -> AE

(* Output an = 0 or <> 0 test. *)

let output_test_zero arg =
  match arg.loc with
  | Reg.Reg _ -> I.test (reg arg) (reg arg)
  | _  -> I.cmp (int 0) (reg arg)

(* Output a floating-point compare and branch *)

let emit_float_test cmp i lbl =
  (* Effect of comisd on flags and conditional branches:
                     ZF PF CF  cond. branches taken
        unordered     1  1  1  je, jb, jbe, jp
        >             0  0  0  jne, jae, ja
        <             0  0  1  jne, jbe, jb
        =             1  0  0  je, jae, jbe.
     If FP traps are on (they are off by default),
     comisd traps on QNaN and SNaN but ucomisd traps on SNaN only.
  *)
  match cmp with
  | CFeq ->
      let next = new_label() in
      I.ucomisd (arg i 1) (arg i 0);
      I.jp (label next);          (* skip if unordered *)
      I.je lbl;                   (* branch taken if x=y *)
      def_label next
  | CFneq ->
      I.ucomisd (arg i 1) (arg i 0);
      I.jp lbl;                   (* branch taken if unordered *)
      I.jne lbl                   (* branch taken if x<y or x>y *)
  | CFlt ->
      I.comisd (arg i 0) (arg i 1);
      I.ja lbl                    (* branch taken if y>x i.e. x<y *)
  | CFnlt ->
      I.comisd (arg i 0) (arg i 1);
      I.jbe lbl                   (* taken if unordered or y<=x i.e. !(x<y) *)
  | CFle ->
      I.comisd (arg i 0) (arg i 1);(* swap compare *)
      I.jae lbl                    (* branch taken if y>=x i.e. x<=y *)
  | CFnle ->
      I.comisd (arg i 0) (arg i 1);(* swap compare *)
      I.jb lbl                     (* taken if unordered or y<x i.e. !(x<=y) *)
  | CFgt ->
      I.comisd (arg i 1) (arg i 0);
      I.ja lbl                     (* branch taken if x>y *)
  | CFngt ->
      I.comisd (arg i 1) (arg i 0);
      I.jbe lbl                    (* taken if unordered or x<=y i.e. !(x>y) *)
  | CFge ->
      I.comisd (arg i 1) (arg i 0);(* swap compare *)
      I.jae lbl                    (* branch taken if x>=y *)
  | CFnge ->
      I.comisd (arg i 1) (arg i 0);(* swap compare *)
      I.jb lbl                     (* taken if unordered or x<y i.e. !(x>=y) *)

(* Deallocate the stack frame before a return or tail call *)

let output_epilogue f =
  if frame_required() then begin
    let n = frame_size() - 8 - (if fp then 8 else 0) in
    if n <> 0
    then begin
      I.add (int n) rsp;
      cfi_adjust_cfa_offset (-n);
    end;
    if fp then I.pop rbp;
    f ();
    (* reset CFA back cause function body may continue *)
    if n <> 0
    then cfi_adjust_cfa_offset n
  end
  else
    f ()

(* Floating-point constants *)

let float_constants = ref ([] : (int64 * int) list)

let add_float_constant cst =
  try
    List.assoc cst !float_constants
  with Not_found ->
    let lbl = new_label() in
    float_constants := (cst, lbl) :: !float_constants;
    lbl

let emit_float_constant f lbl =
  _label (emit_label lbl);
  D.qword (Const f)

let emit_global_label s =
  let lbl = Compilenv.make_symbol (Some s) in
  add_def_symbol lbl;
  let lbl = emit_symbol lbl in
  D.global lbl;
  _label lbl

(* Emission of the profiling prelude *)

let emit_profile () =
  if system = S_gnu || system = S_linux then begin
    (* mcount preserves rax, rcx, rdx, rsi, rdi, r8, r9 explicitly
       and rbx, rbp, r12-r15 like all C functions.  This includes
       all the registers used for argument passing, so we don't
       need to preserve other regs.  We do need to initialize rbp
       like mcount expects it, though. *)
    I.push r10;
    if not fp then I.mov rsp rbp;
    (* No Spacetime instrumentation needed: [mcount] cannot call anything
       OCaml-related. *)
    emit_call "mcount";
    I.pop r10
  end

(* Output the assembly code for an instruction *)

(* Name of current function *)
let function_name = ref ""
(* Entry point for tail recursive calls *)
let tailrec_entry_point = ref 0

(* Emit an instruction *)
let emit_instr fallthrough i =
  emit_debug_info i.dbg;
  match i.desc with
  | Lend -> ()
  | Lprologue ->
    if fp then begin
      I.push rbp;
      cfi_adjust_cfa_offset 8;
      I.mov rsp rbp;
    end;
    if !Clflags.gprofile then emit_profile();
    if frame_required() then begin
      let n = frame_size() - 8 - (if fp then 8 else 0) in
      if n <> 0
      then begin
        I.sub (int n) rsp;
        cfi_adjust_cfa_offset n;
      end;
    end;
    def_label !tailrec_entry_point
  | Lop(Imove | Ispill | Ireload) ->
      let src = i.arg.(0) and dst = i.res.(0) in
      if src.loc <> dst.loc then
        begin match src.typ, src.loc, dst.loc with
        | Float, Reg.Reg _, Reg.Reg _ -> I.movapd (reg src) (reg dst)
        | Float, _, _ -> I.movsd (reg src) (reg dst)
        | _ -> I.mov (reg src) (reg dst)
        end
  | Lop(Iconst_int n) ->
      if n = 0n then begin
        match i.res.(0).loc with
      | Reg _ -> I.xor (res i 0) (res i 0)
      | _     -> I.mov (int 0) (res i 0)
      end else
        I.mov (nat n) (res i 0)
  | Lop(Iconst_float f) ->
      begin match f with
        | 0x0000_0000_0000_0000L ->       (* +0.0 *)
            I.xorpd (res i 0) (res i 0)
        | _ ->
            let lbl = add_float_constant f in
            I.movsd (mem64_rip NONE (emit_label lbl)) (res i 0)
      end
  | Lop(Iconst_symbol s) ->
      add_used_symbol s;
      load_symbol_addr s (res i 0)
  | Lop(Icall_ind { label_after; }) ->
      if Config.stats then begin
        I.inc (domain_field Domainstate.Domain_call_ind);
      end;
        I.call (arg i 0);
        record_frame i.live false i.dbg ~label:label_after
  | Lop(Icall_imm { func; label_after; }) ->
      if Config.stats then begin
        I.inc (domain_field Domainstate.Domain_call_imm);
      end;
      add_used_symbol func;
      emit_call func;
      record_frame i.live false i.dbg ~label:label_after
  | Lop(Itailcall_ind { label_after = _; }) ->
      output_epilogue begin fun () ->
      if Config.stats then begin
        I.inc (domain_field Domainstate.Domain_tailcall_ind);
      end;
      I.jmp (arg i 0);
      (* TODO KC: Spacetime
      if Config.spacetime then begin
        record_frame Reg.Set.empty false i.dbg ~label:label_after
      end
      *)
      end
  | Lop(Itailcall_imm { func; }) ->
      begin
        if func = !function_name then begin
          if Config.stats then begin
            I.inc (domain_field Domainstate.Domain_tailcall_imm);
          end;
          I.jmp (label !tailrec_entry_point)
        end else begin
          output_epilogue begin fun () ->
            if Config.stats then begin
              I.inc (domain_field Domainstate.Domain_tailcall_imm)
          end;
          add_used_symbol func;
          emit_jump func
        end
          end
        end;
        (* FIXME KC:
          if Config.spacetime then begin
          record_frame Reg.Set.empty false i.dbg ~label:label_after
        end
        *)
  | Lop(Iextcall {func; alloc; stack_ofs; label_after}) ->
      add_used_symbol func;
      if stack_ofs > 0 then begin
        I.lea (mem64 QWORD 0 RSP) r13;
        I.lea (mem64 QWORD stack_ofs RSP) r12;
        load_symbol_addr func rax;
        emit_call "caml_c_call_stack_args";
        record_frame i.live false i.dbg ~label:label_after;
        if Config.stats then begin
          I.inc (domain_field Domainstate.Domain_extcall_alloc_stackargs)
        end;
      end else if alloc then begin
        load_symbol_addr func rax;
        emit_call "caml_c_call";
        record_frame i.live false i.dbg ~label:label_after;
        if Config.stats then begin
          I.inc (domain_field Domainstate.Domain_extcall_alloc)
        end;
      end else begin
        I.mov rsp rbp;
        if Config.stats then begin
          I.inc (domain_field Domainstate.Domain_extcall_noalloc);
        end;
        cfi_remember_state ();
        I.mov (domain_field Domainstate.Domain_c_stack) rsp;
        cfi_def_cfa_offset 0;

        (* Keep GDB happy. If the cfa_offset was left at 0, then GDB complains
         * that the frame did not save the PC and truncates the backtrace.
         * Subtract rsp by 16 (instead of 8) to keep the stack aligned to
         * 16-byte boundary. *)
        I.sub (int 16) rsp;
        cfi_adjust_cfa_offset 16;

        emit_call func;
        I.mov rbp rsp;
        cfi_restore_state ();
      end
  | Lop(Istackoffset n) ->
      if n < 0
      then I.add (int (-n)) rsp
      else if n > 0
      then I.sub (int n) rsp;
      if n <> 0
      then cfi_adjust_cfa_offset n;
      stack_offset := !stack_offset + n
  | Lop(Iload(chunk, addr)) ->
      let dest = res i 0 in
      if Config.stats then begin
        I.inc (domain_field Domainstate.Domain_immutable_loads);
      end;
      begin match chunk with
      | Word_int | Word_val ->
          I.mov (addressing addr QWORD i 0) dest
      | Byte_unsigned ->
          I.movzx (addressing addr BYTE i 0) dest
      | Byte_signed ->
          I.movsx (addressing addr BYTE i 0) dest
      | Sixteen_unsigned ->
          I.movzx (addressing addr WORD i 0) dest
      | Sixteen_signed ->
          I.movsx (addressing addr WORD i 0) dest;
      | Thirtytwo_unsigned ->
          I.mov (addressing addr DWORD i 0) (res32 i 0)
      | Thirtytwo_signed ->
          I.movsxd (addressing addr DWORD i 0) dest
      | Single ->
          I.cvtss2sd (addressing addr REAL4 i 0) dest
      | Double | Double_u ->
          I.movsd (addressing addr REAL8 i 0) dest
      end
  | Lop Iloadmut ->
      if Config.stats then begin
        I.inc (domain_field Domainstate.Domain_mutable_loads);
      end;
      I.mov (mem64 QWORD 0 ~base:(arg64 i 0) (arg64 i 1) ~scale:8) (reg i.res.(0))
  | Lop(Istore(chunk, addr, is_assignment)) ->
      if Config.stats && is_assignment then begin
        I.inc (domain_field Domainstate.Domain_immutable_stores);
      end;
      begin match chunk with
      | Word_int | Word_val ->
          I.mov (arg i 0) (addressing addr QWORD i 1)
      | Byte_unsigned | Byte_signed ->
          I.mov (arg8 i 0) (addressing addr BYTE i 1)
      | Sixteen_unsigned | Sixteen_signed ->
          I.mov (arg16 i 0) (addressing addr WORD i 1)
      | Thirtytwo_signed | Thirtytwo_unsigned ->
          I.mov (arg32 i 0) (addressing addr DWORD i 1)
      | Single ->
          I.cvtsd2ss (arg i 0) xmm15;
          I.movss xmm15 (addressing addr REAL4 i 1)
      | Double | Double_u ->
          I.movsd (arg i 0) (addressing addr REAL8 i 1)
      end
<<<<<<< HEAD
  | Lop(Ialloc { words = n; label_after_call_gc; spacetime_index; }) ->
      (* TODO Spacetime *)
=======
  | Lop(Ialloc { bytes = n; label_after_call_gc; spacetime_index; }) ->
>>>>>>> 4c130cae
      if !fastcode_flag then begin
        let lbl_redo = new_label() in
        def_label lbl_redo;
        I.sub (int n) r15;
        if Config.stats then begin
          I.inc (domain_field Domainstate.Domain_allocations);
        end;
        I.cmp (domain_field Domainstate.Domain_young_limit) r15;
        let lbl_call_gc = new_label() in
        let dbg =
          if not Config.spacetime then Debuginfo.none
          else i.dbg
        in
        let lbl_frame =
          record_frame_label ?label:label_after_call_gc i.live false dbg
        in
        I.jb (label lbl_call_gc);
        I.lea (mem64 NONE 8 R15) (res i 0);
        let gc_spacetime =
          if not Config.spacetime then None
          else Some (arg i 0, spacetime_index)
        in
          call_gc_sites :=
            { gc_size = n;
              gc_lbl = lbl_call_gc;
              gc_return_lbl = lbl_redo;
            gc_frame = lbl_frame;
            gc_spacetime;
            is_poll = false } :: !call_gc_sites
      end else begin
        if Config.stats then begin
          I.inc (domain_field Domainstate.Domain_allocations);
        end;
        if Config.spacetime then begin
          (* spacetime_before_uninstrumented_call ~node_ptr:(arg i 0)
            ~index:spacetime_index; *)
          ()
        end;
        begin match n with
        | 16 -> emit_call "caml_alloc1"
        | 24 -> emit_call "caml_alloc2"
        | 32 -> emit_call "caml_alloc3"
        | _  ->
          I.mov (int n) rax;
          emit_call "caml_allocN"
        end;
        let label =
          record_frame_label ?label:label_after_call_gc i.live false
            Debuginfo.none
        in
        def_label label;
        I.lea (mem64 NONE 8 R15) (res i 0)
      end
  | Lop(Iintop(Icomp cmp)) ->
      I.cmp (arg i 1) (arg i 0);
      I.set (cond cmp) al;
      I.movzx al (res i 0)
  | Lop(Iintop_imm(Icomp cmp, n)) ->
      I.cmp (int n) (arg i 0);
      I.set (cond cmp) al;
      I.movzx al (res i 0)
  | Lop(Iintop (Icheckbound { label_after_error; spacetime_index; } )) ->
      let spacetime =
        if not Config.spacetime then None
        else Some (arg i 2, spacetime_index)
      in
      let lbl = bound_error_label ?label:label_after_error i.dbg ~spacetime in
      I.cmp (arg i 1) (arg i 0);
      I.jbe (label lbl)
  | Lop(Iintop_imm(Icheckbound { label_after_error; spacetime_index; }, n)) ->
      let spacetime =
        if not Config.spacetime then None
        else Some (arg i 1, spacetime_index)
      in
      let lbl = bound_error_label ?label:label_after_error i.dbg ~spacetime in
      I.cmp (int n) (arg i 0);
      I.jbe (label lbl)
  | Lop(Iintop(Idiv | Imod)) ->
      I.cqo ();
      I.idiv (arg i 1)
  | Lop(Iintop(Ilsl | Ilsr | Iasr as op)) ->
      (* We have i.arg.(0) = i.res.(0) and i.arg.(1) = %rcx *)
      instr_for_intop op cl (res i 0)
  | Lop(Iintop Imulh) ->
      I.imul (arg i 1) None
  | Lop(Iintop op) ->
      (* We have i.arg.(0) = i.res.(0) *)
      instr_for_intop op (arg i 1) (res i 0)
  | Lop(Iintop_imm(Iadd, n)) when i.arg.(0).loc <> i.res.(0).loc ->
      I.lea (mem64 NONE n (arg64 i 0)) (res i 0)
  | Lop(Iintop_imm(Iadd, 1) | Iintop_imm(Isub, -1)) ->
      I.inc (res i 0)
  | Lop(Iintop_imm(Iadd, -1) | Iintop_imm(Isub, 1)) ->
      I.dec (res i 0)
  | Lop(Iintop_imm(op, n)) ->
      (* We have i.arg.(0) = i.res.(0) *)
      instr_for_intop op (int n) (res i 0)
  | Lop(Inegf) ->
      I.xorpd (mem64_rip OWORD (emit_symbol "caml_negf_mask")) (res i 0)
  | Lop(Iabsf) ->
      I.andpd (mem64_rip OWORD (emit_symbol "caml_absf_mask")) (res i 0)
  | Lop(Iaddf | Isubf | Imulf | Idivf as floatop) ->
      instr_for_floatop floatop (arg i 1) (res i 0)
  | Lop(Ifloatofint) ->
      I.cvtsi2sd  (arg i 0)  (res i 0)
  | Lop(Iintoffloat) ->
      I.cvttsd2si (arg i 0) (res i 0)
  | Lop(Ispecific(Ilea addr)) ->
      I.lea (addressing addr NONE i 0) (res i 0)
  | Lop(Ispecific(Istore_int(n, addr, _))) ->
      I.mov (nat n) (addressing addr QWORD i 0)
  | Lop(Ispecific(Ioffset_loc(n, addr))) ->
      I.add (int n) (addressing addr QWORD i 0)
  | Lop(Ispecific(Ifloatarithmem(op, addr))) ->
      instr_for_floatarithmem op (addressing addr REAL8 i 1) (res i 0)
  | Lop(Ispecific(Ibswap 16)) ->
      I.xchg ah al;
      I.movzx (res16 i 0) (res i 0)
  | Lop(Ispecific(Ibswap 32)) ->
      I.bswap (res32 i 0);
      I.movsxd (res32 i 0) (res i 0)
  | Lop(Ispecific(Ibswap 64)) ->
      I.bswap (res i 0)
  | Lop(Ispecific(Ibswap _)) ->
      assert false
  | Lop(Ispecific Isqrtf) ->
      I.sqrtsd (arg i 0) (res i 0)
  | Lop(Ispecific(Ifloatsqrtf addr)) ->
      I.sqrtsd (addressing addr REAL8 i 0) (res i 0)
  | Lop(Ispecific(Isextend32)) ->
      I.movsxd (arg32 i 0) (res i 0)
  | Lop (Iname_for_debugger _) -> ()
  | Lop (Ipoll) ->
      I.cmp (domain_field Domainstate.Domain_young_limit) r15;
      let gc_call_label = new_label () in
      let label_after_gc = new_label () in
      let lbl_frame =
        record_frame_label ?label:None i.live false Debuginfo.none
      in
      I.jb (label gc_call_label);
      call_gc_sites :=
        { gc_size = 0;
          gc_lbl = gc_call_label;
          gc_return_lbl = label_after_gc;
          gc_frame = lbl_frame;
          gc_spacetime = None ;
          is_poll = true } :: !call_gc_sites;
      def_label label_after_gc;
      ()
  | Lreloadretaddr ->
      ()
  | Lreturn ->
      output_epilogue begin fun () ->
        I.ret ()
      end
  | Llabel lbl ->
      emit_Llabel fallthrough lbl
  | Lbranch lbl ->
      I.jmp (label lbl)
  | Lcondbranch(tst, lbl) ->
      let lbl = label lbl in
      begin match tst with
      | Itruetest ->
          output_test_zero i.arg.(0);
          I.jne lbl
      | Ifalsetest ->
          output_test_zero i.arg.(0);
          I.je lbl
      | Iinttest cmp ->
          I.cmp (arg i 1) (arg i 0);
          I.j (cond cmp) lbl
      | Iinttest_imm((Isigned Ceq | Isigned Cne |
                      Iunsigned Ceq | Iunsigned Cne) as cmp, 0) ->
          output_test_zero i.arg.(0);
          I.j (cond cmp) lbl
      | Iinttest_imm(cmp, n) ->
          I.cmp (int n) (arg i 0);
          I.j (cond cmp) lbl
      | Ifloattest cmp ->
          emit_float_test cmp i lbl
      | Ioddtest ->
          I.test (int 1) (arg8 i 0);
          I.jne lbl
      | Ieventest ->
          I.test (int 1) (arg8 i 0);
          I.je lbl
      end
  | Lcondbranch3(lbl0, lbl1, lbl2) ->
      I.cmp (int 1) (arg i 0);
      begin match lbl0 with
      | None -> ()
      | Some lbl -> I.jb (label lbl)
      end;
      begin match lbl1 with
      | None -> ()
      | Some lbl -> I.je (label lbl)
      end;
      begin match lbl2 with
      | None -> ()
      | Some lbl -> I.jg (label lbl)
      end
  | Lswitch jumptbl ->
      let lbl = emit_label (new_label()) in
      (* rax and rdx are clobbered by the Lswitch,
         meaning that no variable that is live across the Lswitch
         is assigned to rax or rdx.  However, the argument to Lswitch
         can still be assigned to one of these two registers, so
         we must be careful not to clobber it before use. *)
      let (tmp1, tmp2) =
        if i.arg.(0).loc = Reg 0 (* rax *)
        then (phys_reg 4 (*rdx*), phys_reg 0 (*rax*))
        else (phys_reg 0 (*rax*), phys_reg 4 (*rdx*)) in
      I.lea (mem64_rip NONE lbl) (reg tmp1);
      I.movsxd (mem64 DWORD 0 (arg64 i 0) ~scale:4 ~base:(reg64 tmp1))
               (reg tmp2);
      I.add (reg tmp2) (reg tmp1);
      I.jmp (reg tmp1);

      begin match system with
      | S_mingw64 | S_cygwin -> D.section [".rdata"] (Some "dr") []
      | S_macosx | S_win64 -> () (* with LLVM/OS X and MASM, use the text segment *)
      | _ -> D.section [".rodata"] None []
      end;
      D.align 4;
      _label lbl;
      for i = 0 to Array.length jumptbl - 1 do
        D.long (ConstSub (ConstLabel(emit_label jumptbl.(i)),
                         ConstLabel lbl))
      done;
      D.text ()
  | Lsetuptrap lbl ->
      I.call (label lbl)
  | Lpushtrap ->
      cfi_adjust_cfa_offset 8;
      I.push (domain_field Domainstate.Domain_exn_handler);
      cfi_adjust_cfa_offset 8;
      I.sub rsp (mem64 NONE 0 RSP);
      I.mov rsp (domain_field Domainstate.Domain_exn_handler);
      stack_offset := !stack_offset + 16
  | Lpoptrap ->
      I.add rsp (mem64 NONE 0 RSP);
      I.pop (domain_field Domainstate.Domain_exn_handler);
      cfi_adjust_cfa_offset (-8);
      I.add (int 8) rsp;
      cfi_adjust_cfa_offset (-8);
      stack_offset := !stack_offset - 16
  | Lraise k ->
      (* No Spacetime instrumentation is required for [caml_raise_exn] and
         [caml_reraise_exn].  The only function called that might affect the
         trie is [caml_stash_backtrace], and it does not. *)
      begin match k with
      | Lambda.Raise_regular ->
          emit_call "caml_raise_exn";
          record_frame Reg.Set.empty true i.dbg
      | Lambda.Raise_reraise ->
          emit_call "caml_reraise_exn";
          record_frame Reg.Set.empty true i.dbg
      | Lambda.Raise_notrace ->
          I.mov (domain_field Domainstate.Domain_exn_handler) rsp;
          I.add rsp (mem64 NONE 0 RSP);
          I.pop (domain_field Domainstate.Domain_exn_handler);
          I.ret ()
      end

let rec emit_all fallthrough i =
  match i.desc with
  | Lend -> ()
  | _ ->
      emit_instr fallthrough i;
      emit_all (Linearize.has_fallthrough i.desc) i.next

<<<<<<< HEAD
(* Emission of the profiling prelude *)

let emit_profile () =
  if system = S_gnu || system = S_linux then begin
    (* mcount preserves rax, rcx, rdx, rsi, rdi, r8, r9 explicitly
       and rbx, rbp, r12-r15 like all C functions.  This includes
       all the registers used for argument passing, so we don't
       need to preserve other regs.  We do need to initialize rbp
       like mcount expects it, though. *)
    if not fp then I.lea (mem64 NONE (-8) RSP) rbp;
    I.mov rsp r10;
    cfi_remember_state ();
    I.mov (domain_field Domainstate.Domain_c_stack) rsp;
    cfi_def_cfa_offset 0;
    I.sub (int 16) rsp;
    cfi_adjust_cfa_offset 16;
    I.mov r10 (mem64 NONE 0 RSP);
    (* No Spacetime instrumentation needed: [mcount] cannot call anything
       OCaml-related. *)
    emit_call "mcount";
    I.mov (mem64 NONE 0 RSP) r10;
    I.mov r10 rsp;
    cfi_restore_state()
  end

=======
>>>>>>> 4c130cae
let all_functions = ref []


type preproc_fun_result =
  {max_stack_size : int;
   contains_nontail_calls : bool;
   contains_external_calls : bool}

let preproc_fun fun_body _fun_name =
  let rec proc_instr r a i =
    if i.desc = Lend then r else
        let upd_size r delta =
          {r with max_stack_size = max r.max_stack_size (a+delta)}
        in
        let (r',a') = match i.desc with
          | Lop (Istackoffset n) -> (upd_size r n, a+n)
          | Lpushtrap -> (upd_size r 16, a+16)
          | Lpoptrap -> (r, a-16)
          | Lop (Iextcall _ | Ialloc _ | Iintop (Icheckbound _)
                 | Iintop_imm (Icheckbound _, _)) ->
              ({r with contains_external_calls = true;
                       (* +24 bytes for caml_context *)
                       max_stack_size = max r.max_stack_size (a+24)}, a)
          | Lop (Icall_ind _ | Icall_imm _ ) ->
              ({r with contains_nontail_calls = true}, a)
          | _ -> (r, a)
        in
        proc_instr r' a' i.next
  in
  let fs = frame_size () in
  let r =
    {max_stack_size = fs;
     contains_nontail_calls = false;
     contains_external_calls = false}
  in
  proc_instr r fs fun_body

let emit_block_header_for_closure () =
  let not_markable = Nativeint.shift_left (Nativeint.of_int 3) 8 in
  let header =
    Nativeint.logor not_markable (Nativeint.of_int Obj.abstract_tag)
  in
  let open D in
  qword (const_nat Nativeint.zero);
  qword (const_nat header)

(* Emission of a function declaration *)

let fundecl fundecl =
  function_name := fundecl.fun_name;
  fastcode_flag := fundecl.fun_fast;
  tailrec_entry_point := new_label();
  stack_offset := 0;
  call_gc_sites := [];
  bound_error_sites := [];
  bound_error_call := 0;
  all_functions := fundecl :: !all_functions;
  D.text ();
  D.align 16;
  add_def_symbol fundecl.fun_name;
  emit_block_header_for_closure ();
  if system = S_macosx
  && not !Clflags.output_c_object
  && is_generic_function fundecl.fun_name
  then (* PR#4690 *)
    D.private_extern (emit_symbol fundecl.fun_name)
  else
    D.global (emit_symbol fundecl.fun_name);
  D.label (emit_symbol fundecl.fun_name);
  emit_debug_info fundecl.fun_dbg;
  cfi_startproc ();
<<<<<<< HEAD
  if !Clflags.runtime_variant = "d" then
    emit_call "caml_assert_stack_invariants";
  let { max_stack_size; contains_nontail_calls; contains_external_calls = _ } =
    preproc_fun fundecl.fun_body fundecl.fun_name in
  let handle_overflow = ref None in
  if contains_nontail_calls || max_stack_size >= stack_threshold_size then begin
    let (overflow,ret) = new_label(), new_label() in
    let threshold_offset = Domainstate.stack_ctx_words * 8 + stack_threshold_size in
    I.lea (mem64 NONE (-(max_stack_size + threshold_offset)) RSP) r10;
    if Config.stats then begin
      I.inc (domain_field Domainstate.Domain_stackoverflow_checks);
    end;
    I.cmp (domain_field Domainstate.Domain_current_stack) r10;
    I.jb (label overflow);
    def_label ret;
    handle_overflow := Some (overflow, ret)
  end;
  if fp then begin
    I.push rbp;
    cfi_adjust_cfa_offset 8;
    I.mov rsp rbp;
  end;
  if !Clflags.gprofile then emit_profile();
  if frame_required() then begin
    let n = frame_size() - 8 - (if fp then 8 else 0) in
    if n <> 0
    then begin
      I.sub (int n) rsp;
      cfi_adjust_cfa_offset n
    end
  end;
  def_label !tailrec_entry_point;
=======
>>>>>>> 4c130cae
  emit_all true fundecl.fun_body;
  List.iter emit_call_gc !call_gc_sites;
  emit_call_bound_errors ();
  (match !handle_overflow with None -> () | Some (overflow,ret) -> begin
    def_label overflow;
    (* Pass the desired stack size on the stack, since all of the
       argument-passing registers may be in use.
       Also serves to align the stack properly before the call *)
    I.push (int (Config.stack_threshold + max_stack_size / 8)); (* measured in words *)
    emit_call "caml_call_realloc_stack";
    I.pop r10; (* ignored *)
    I.jmp (label ret)
   end);
  if frame_required() then begin
    let n = frame_size() - 8 - (if fp then 8 else 0) in
    if n <> 0
    then begin
      cfi_adjust_cfa_offset (-n);
    end;
  end;
  cfi_endproc ();
  begin match system with
  | S_gnu | S_linux ->
      D.type_ (emit_symbol fundecl.fun_name) "@function";
      D.size (emit_symbol fundecl.fun_name)
        (ConstSub (
            ConstThis,
            ConstLabel (emit_symbol fundecl.fun_name)))
  | _ -> ()
  end

(* Emission of data *)

let emit_item = function
  | Cglobal_symbol s -> D.global (emit_symbol s)
  | Cdefine_symbol s -> add_def_symbol s; _label (emit_symbol s)
  | Cint8 n -> D.byte (const n)
  | Cint16 n -> D.word (const n)
  | Cint32 n -> D.long (const_nat n)
  | Cint n -> D.qword (const_nat n)
  | Csingle f -> D.long  (Const (Int64.of_int32 (Int32.bits_of_float f)))
  | Cdouble f -> D.qword (Const (Int64.bits_of_float f))
  | Csymbol_address s -> add_used_symbol s; D.qword (ConstLabel (emit_symbol s))
  | Cstring s -> D.bytes s
  | Cskip n -> if n > 0 then D.space n
  | Calign n -> D.align n

let data l =
  D.data ();
  List.iter emit_item l

(* Beginning / end of an assembly file *)

let begin_assembly() =
  X86_proc.reset_asm_code ();
  reset_debug_info();                   (* PR#5603 *)
  reset_imp_table();
  float_constants := [];
  all_functions := [];
  if system = S_win64 then begin
    D.extrn "caml_young_ptr" QWORD;
    D.extrn "caml_young_limit" QWORD;
    D.extrn "caml_exception_pointer" QWORD;
    D.extrn "caml_call_gc" NEAR;
    D.extrn "caml_c_call" NEAR;
    D.extrn "caml_allocN" NEAR;
    D.extrn "caml_alloc1" NEAR;
    D.extrn "caml_alloc2" NEAR;
    D.extrn "caml_alloc3" NEAR;
    D.extrn "caml_ml_array_bound_error" NEAR;
    D.extrn "caml_raise_exn" NEAR;
  end;


  if !Clflags.dlcode || Arch.win64 then begin
    (* from amd64.S; could emit these constants on demand *)
    begin match system with
    | S_macosx -> D.section ["__TEXT";"__literal16"] None ["16byte_literals"]
    | S_mingw64 | S_cygwin -> D.section [".rdata"] (Some "dr") []
    | S_win64 -> D.data ()
    | _ -> D.section [".rodata.cst8"] (Some "a") ["@progbits"]
    end;
    D.align 16;
    _label (emit_symbol "caml_negf_mask");
    D.qword (Const 0x8000000000000000L);
    D.qword (Const 0L);
    D.align 16;
    _label (emit_symbol "caml_absf_mask");
    D.qword (Const 0x7FFFFFFFFFFFFFFFL);
    D.qword (Const 0xFFFFFFFFFFFFFFFFL);
  end;

  D.data ();
  emit_global_label "data_begin";

  D.text ();
  emit_global_label "code_begin";
  if system = S_macosx then I.nop (); (* PR#4690 *)
  ()

let emit_spacetime_shapes () =
  D.data ();
  D.align 8;
  emit_global_label "spacetime_shapes";
  List.iter (fun fundecl ->
      (* CR-someday mshinwell: some of this should be platform independent *)
      begin match fundecl.fun_spacetime_shape with
      | None -> ()
      | Some shape ->
        let funsym = emit_symbol fundecl.fun_name in
        D.comment ("Shape for " ^ funsym ^ ":");
        D.qword (ConstLabel funsym);
        List.iter (fun (part_of_shape, label) ->
            let tag =
              match part_of_shape with
              | Direct_call_point _ -> 1
              | Indirect_call_point -> 2
              | Allocation_point -> 3
            in
            D.qword (Const (Int64.of_int tag));
            D.qword (ConstLabel (emit_label label));
            begin match part_of_shape with
            | Direct_call_point { callee; } ->
              D.qword (ConstLabel (emit_symbol callee))
            | Indirect_call_point -> ()
            | Allocation_point -> ()
            end)
          shape;
          D.qword (Const 0L)
      end)
    !all_functions;
  D.qword (Const 0L);
  D.comment "End of Spacetime shapes."

let end_assembly() =
  if !float_constants <> [] then begin
    begin match system with
    | S_macosx -> D.section ["__TEXT";"__literal8"] None ["8byte_literals"]
    | S_mingw64 | S_cygwin -> D.section [".rdata"] (Some "dr") []
    | S_win64 -> D.data ()
    | _ -> D.section [".rodata.cst8"] (Some "a") ["@progbits"]
    end;
    List.iter (fun (cst,lbl) -> emit_float_constant cst lbl) !float_constants
  end;

  D.text ();
  if system = S_macosx then I.nop ();
  (* suppress "ld warning: atom sorting error" *)

  emit_global_label "code_end";

  emit_imp_table();

  D.data ();
  D.qword (const 0);  (* PR#6329 *)
  emit_global_label "data_end";
  D.qword (const 0);

  D.align 8;                            (* PR#7591 *)
  emit_global_label "frametable";

  let setcnt = ref 0 in
  emit_frames
    { efa_code_label = (fun l -> D.qword (ConstLabel (emit_label l)));
      efa_data_label = (fun l -> D.qword (ConstLabel (emit_label l)));
      efa_16 = (fun n -> D.word (const n));
      efa_32 = (fun n -> D.long (const_32 n));
      efa_word = (fun n -> D.qword (const n));
      efa_align = D.align;
      efa_label_rel =
        (fun lbl ofs ->
           let c =
             ConstAdd (
               ConstSub(ConstLabel(emit_label lbl), ConstThis),
               const_32 ofs
             ) in
           if system = S_macosx then begin
             incr setcnt;
             let s = Printf.sprintf "L$set$%d" !setcnt in
             D.setvar (s, c);
             D.long (ConstLabel s)
           end else
             D.long c
        );
      efa_def_label = (fun l -> _label (emit_label l));
      efa_string = (fun s -> D.bytes (s ^ "\000"))
    };

  if Config.spacetime then begin
    emit_spacetime_shapes ()
	end;

  if system = S_linux then
    (* Mark stack as non-executable, PR#4564 *)
    D.section [".note.GNU-stack"] (Some "") [ "%progbits" ];

  if system = S_win64 then begin
    D.comment "External functions";
    String.Set.iter
      (fun s ->
         if not (String.Set.mem s !symbols_defined) then
           D.extrn (emit_symbol s) NEAR)
      !symbols_used;
    symbols_used := String.Set.empty;
    symbols_defined := String.Set.empty;
  end;

  let asm =
    if !Emitaux.create_asm_file then
      Some
        (
         (if X86_proc.masm then X86_masm.generate_asm
          else X86_gas.generate_asm) !Emitaux.output_channel
        )
    else
      None
  in
  X86_proc.generate_code asm<|MERGE_RESOLUTION|>--- conflicted
+++ resolved
@@ -709,12 +709,8 @@
       | Double | Double_u ->
           I.movsd (arg i 0) (addressing addr REAL8 i 1)
       end
-<<<<<<< HEAD
-  | Lop(Ialloc { words = n; label_after_call_gc; spacetime_index; }) ->
+  | Lop(Ialloc { bytes = n; label_after_call_gc; spacetime_index; }) ->
       (* TODO Spacetime *)
-=======
-  | Lop(Ialloc { bytes = n; label_after_call_gc; spacetime_index; }) ->
->>>>>>> 4c130cae
       if !fastcode_flag then begin
         let lbl_redo = new_label() in
         def_label lbl_redo;
@@ -986,34 +982,7 @@
       emit_instr fallthrough i;
       emit_all (Linearize.has_fallthrough i.desc) i.next
 
-<<<<<<< HEAD
-(* Emission of the profiling prelude *)
-
-let emit_profile () =
-  if system = S_gnu || system = S_linux then begin
-    (* mcount preserves rax, rcx, rdx, rsi, rdi, r8, r9 explicitly
-       and rbx, rbp, r12-r15 like all C functions.  This includes
-       all the registers used for argument passing, so we don't
-       need to preserve other regs.  We do need to initialize rbp
-       like mcount expects it, though. *)
-    if not fp then I.lea (mem64 NONE (-8) RSP) rbp;
-    I.mov rsp r10;
-    cfi_remember_state ();
-    I.mov (domain_field Domainstate.Domain_c_stack) rsp;
-    cfi_def_cfa_offset 0;
-    I.sub (int 16) rsp;
-    cfi_adjust_cfa_offset 16;
-    I.mov r10 (mem64 NONE 0 RSP);
-    (* No Spacetime instrumentation needed: [mcount] cannot call anything
-       OCaml-related. *)
-    emit_call "mcount";
-    I.mov (mem64 NONE 0 RSP) r10;
-    I.mov r10 rsp;
-    cfi_restore_state()
-  end
-
-=======
->>>>>>> 4c130cae
+
 let all_functions = ref []
 
 
@@ -1085,7 +1054,6 @@
   D.label (emit_symbol fundecl.fun_name);
   emit_debug_info fundecl.fun_dbg;
   cfi_startproc ();
-<<<<<<< HEAD
   if !Clflags.runtime_variant = "d" then
     emit_call "caml_assert_stack_invariants";
   let { max_stack_size; contains_nontail_calls; contains_external_calls = _ } =
@@ -1103,23 +1071,6 @@
     def_label ret;
     handle_overflow := Some (overflow, ret)
   end;
-  if fp then begin
-    I.push rbp;
-    cfi_adjust_cfa_offset 8;
-    I.mov rsp rbp;
-  end;
-  if !Clflags.gprofile then emit_profile();
-  if frame_required() then begin
-    let n = frame_size() - 8 - (if fp then 8 else 0) in
-    if n <> 0
-    then begin
-      I.sub (int n) rsp;
-      cfi_adjust_cfa_offset n
-    end
-  end;
-  def_label !tailrec_entry_point;
-=======
->>>>>>> 4c130cae
   emit_all true fundecl.fun_body;
   List.iter emit_call_gc !call_gc_sites;
   emit_call_bound_errors ();
