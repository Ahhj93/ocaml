(***********************************************************************)
(*                                                                     *)
(*                           Objective Caml                            *)
(*                                                                     *)
(*            Xavier Leroy, projet Cristal, INRIA Rocquencourt         *)
(*                                                                     *)
(*  Copyright 2002 Institut National de Recherche en Informatique et   *)
(*  en Automatique.  All rights reserved.  This file is distributed    *)
(*  under the terms of the Q Public License version 1.0.               *)
(*                                                                     *)
(***********************************************************************)

(* $Id$ *)

(* "Package" a set of .cmo files into one .cmo file having the
   original compilation units as sub-modules. *)

open Misc
open Instruct
open Cmo_format

type error =
    Forward_reference of string * Ident.t
  | Multiple_definition of string * Ident.t
  | Not_an_object_file of string
  | Illegal_renaming of string * string
  | File_not_found of string

exception Error of error

(* References accumulating information on the .cmo files *)

let relocs = ref ([] : (reloc_info * int) list)
let events = ref ([] : debug_event list)
let primitives = ref ([] : string list)
let force_link = ref false

(* Record a relocation.  Update its offset, and rename GETGLOBAL and
   SETGLOBAL relocations that correspond to one of the units being
   consolidated. *)

let rename_relocation packagename objfile mapping defined base (rel, ofs) =
  let rel' =
    match rel with
      Reloc_getglobal id ->
        begin try
          let id' = List.assoc id mapping in
          if List.mem id defined
          then Reloc_getglobal id'
          else raise(Error(Forward_reference(objfile, id)))
        with Not_found ->
          (* PR#5276: unique-ize dotted global names, which appear
             if one of the units being consolidated is itself a packed
             module. *)
          let name = Ident.name id in
          if String.contains name '.' then
            Reloc_getglobal (Ident.create_persistent (packagename ^ "." ^ name))
          else
            rel
        end
    | Reloc_setglobal id ->
        begin try
          let id' = List.assoc id mapping in
          if List.mem id defined
          then raise(Error(Multiple_definition(objfile, id)))
          else Reloc_setglobal id'
        with Not_found ->
          (* PR#5276, as above *)
          let name = Ident.name id in
          if String.contains name '.' then
	    Reloc_setglobal (Ident.create_persistent (packagename ^ "." ^ name))
          else
            rel
        end
    | _ ->
        rel in
  relocs := (rel', base + ofs) :: !relocs

(* Record and relocate a debugging event *)

let relocate_debug base prefix subst ev =
  let ev' = { ev with ev_pos = base + ev.ev_pos;
                      ev_module = prefix ^ "." ^ ev.ev_module;
                      ev_typsubst = Subst.compose ev.ev_typsubst subst } in
  events := ev' :: !events

(* Read the unit information from a .cmo file. *)

type pack_member_kind = PM_intf | PM_impl of compilation_unit

type pack_member =
  { pm_file: string;
    pm_name: string;
    pm_kind: pack_member_kind }

let read_member_info file =
  let name =
    String.capitalize(Filename.basename(chop_extensions file)) in
  let kind =
    if Filename.check_suffix file ".cmo" then begin
    let ic = open_in_bin file in
    try
      let buffer = String.create (String.length Config.cmo_magic_number) in
      really_input ic buffer 0 (String.length Config.cmo_magic_number);
      if buffer <> Config.cmo_magic_number then
        raise(Error(Not_an_object_file file));
      let compunit_pos = input_binary_int ic in
      seek_in ic compunit_pos;
      let compunit = (input_value ic : compilation_unit) in
      if compunit.cu_name <> name
      then raise(Error(Illegal_renaming(file, compunit.cu_name)));
      close_in ic;
      PM_impl compunit
    with x ->
      close_in ic;
      raise x
    end else
      PM_intf in
  { pm_file = file; pm_name = name; pm_kind = kind }

(* Read the bytecode from a .cmo file.
   Write bytecode to channel [oc].
   Rename globals as indicated by [mapping] in reloc info.
   Accumulate relocs, debug info, etc.
   Return size of bytecode. *)

<<<<<<< HEAD
let rename_append_bytecode oc mapping defined ofs prefix subst objfile compunit =
=======
let rename_append_bytecode packagename oc mapping defined ofs prefix subst objfile compunit =
>>>>>>> 47c6b518
  let ic = open_in_bin objfile in
  try
    Bytelink.check_consistency objfile compunit;
    List.iter
      (rename_relocation packagename objfile mapping defined ofs)
      compunit.cu_reloc;
    primitives := compunit.cu_primitives @ !primitives;
    if compunit.cu_force_link then force_link := true;
    seek_in ic compunit.cu_pos;
    Misc.copy_file_chunk ic oc compunit.cu_codesize;
    if !Clflags.debug && compunit.cu_debug > 0 then begin
      seek_in ic compunit.cu_debug;
      List.iter (relocate_debug ofs prefix subst) (input_value ic);
    end;
    close_in ic;
    compunit.cu_codesize
  with x ->
    close_in ic;
    raise x

(* Same, for a list of .cmo and .cmi files.
   Return total size of bytecode. *)

<<<<<<< HEAD
let rec rename_append_bytecode_list oc mapping defined ofs prefix subst = function
=======
let rec rename_append_bytecode_list packagename oc mapping defined ofs prefix subst = function
>>>>>>> 47c6b518
    [] ->
      ofs
  | m :: rem ->
      match m.pm_kind with
      | PM_intf ->
<<<<<<< HEAD
          rename_append_bytecode_list oc mapping defined ofs prefix subst rem
      | PM_impl compunit ->
          let size =
            rename_append_bytecode oc mapping defined ofs prefix subst
                                   m.pm_file compunit in
          let id = Ident.create_persistent m.pm_name in
          let root = Path.Pident (Ident.create_persistent prefix) in
          rename_append_bytecode_list
=======
          rename_append_bytecode_list packagename oc mapping defined ofs prefix subst rem
      | PM_impl compunit ->
          let size =
            rename_append_bytecode packagename oc mapping defined ofs prefix subst
                                   m.pm_file compunit in
          let id = Ident.create_persistent m.pm_name in
          let root = Path.Pident (Ident.create_persistent prefix) in
          rename_append_bytecode_list packagename
>>>>>>> 47c6b518
            oc mapping (id :: defined)
            (ofs + size) prefix (Subst.add_module id (Path.Pdot (root, Ident.name id, Path.nopos)) subst) rem

(* Generate the code that builds the tuple representing the package module *)

let build_global_target oc target_name members mapping pos coercion =
  let components =
    List.map2
      (fun m (id1, id2) ->
        match m.pm_kind with
        | PM_intf -> None
        | PM_impl _ -> Some id2)
      members mapping in
  let lam =
    Translmod.transl_package
      components (Ident.create_persistent target_name) coercion in
  let instrs =
    Bytegen.compile_implementation target_name lam in
  let rel =
    Emitcode.to_packed_file oc instrs in
  relocs := List.map (fun (r, ofs) -> (r, pos + ofs)) rel @ !relocs

(* Build the .cmo file obtained by packaging the given .cmo files. *)

let package_object_files files targetfile targetname coercion =
  let members =
    map_left_right read_member_info files in
  let unit_names =
    List.map (fun m -> m.pm_name) members in
  let mapping =
    List.map
      (fun name ->
          (Ident.create_persistent name,
           Ident.create_persistent(targetname ^ "." ^ name)))
      unit_names in
  let oc = open_out_bin targetfile in
  try
    output_string oc Config.cmo_magic_number;
    let pos_depl = pos_out oc in
    output_binary_int oc 0;
    let pos_code = pos_out oc in
<<<<<<< HEAD
    let ofs = rename_append_bytecode_list oc mapping [] 0 targetname Subst.identity members in
=======
    let ofs = rename_append_bytecode_list targetname oc mapping [] 0 targetname Subst.identity members in
>>>>>>> 47c6b518
    build_global_target oc targetname members mapping ofs coercion;
    let pos_debug = pos_out oc in
    if !Clflags.debug && !events <> [] then
      output_value oc (List.rev !events);
    let pos_final = pos_out oc in
    let imports =
      List.filter
        (fun (name, crc) -> not (List.mem name unit_names))
        (Bytelink.extract_crc_interfaces()) in
    let compunit =
      { cu_name = targetname;
        cu_pos = pos_code;
        cu_codesize = pos_debug - pos_code;
        cu_reloc = List.rev !relocs;
        cu_imports = (targetname, Env.crc_of_unit targetname) :: imports;
        cu_primitives = !primitives;
        cu_force_link = !force_link;
        cu_debug = if pos_final > pos_debug then pos_debug else 0;
        cu_debugsize = pos_final - pos_debug } in
    output_value oc compunit;
    seek_out oc pos_depl;
    output_binary_int oc pos_final;
    close_out oc
  with x ->
    close_out oc;
    raise x

(* The entry point *)

let package_files files targetfile =
  let files =
    List.map
      (fun f ->
        try find_in_path !Config.load_path f
        with Not_found -> raise(Error(File_not_found f)))
      files in
  let prefix = chop_extensions targetfile in
  let targetcmi = prefix ^ ".cmi" in
  let targetname = String.capitalize(Filename.basename prefix) in
  try
    let coercion = Typemod.package_units files targetcmi targetname in
    package_object_files files targetfile targetname coercion
  with x ->
    remove_file targetfile; raise x

(* Error report *)

open Format

let report_error ppf = function
    Forward_reference(file, ident) ->
      fprintf ppf "Forward reference to %s in file %s" (Ident.name ident) file
  | Multiple_definition(file, ident) ->
      fprintf ppf "File %s redefines %s" file (Ident.name ident)
  | Not_an_object_file file ->
      fprintf ppf "%s is not a bytecode object file" file
  | Illegal_renaming(file, id) ->
      fprintf ppf "Wrong file naming: %s@ contains the code for@ %s"
        file id
  | File_not_found file ->
      fprintf ppf "File %s not found" file<|MERGE_RESOLUTION|>--- conflicted
+++ resolved
@@ -124,11 +124,7 @@
    Accumulate relocs, debug info, etc.
    Return size of bytecode. *)
 
-<<<<<<< HEAD
-let rename_append_bytecode oc mapping defined ofs prefix subst objfile compunit =
-=======
 let rename_append_bytecode packagename oc mapping defined ofs prefix subst objfile compunit =
->>>>>>> 47c6b518
   let ic = open_in_bin objfile in
   try
     Bytelink.check_consistency objfile compunit;
@@ -152,26 +148,12 @@
 (* Same, for a list of .cmo and .cmi files.
    Return total size of bytecode. *)
 
-<<<<<<< HEAD
-let rec rename_append_bytecode_list oc mapping defined ofs prefix subst = function
-=======
 let rec rename_append_bytecode_list packagename oc mapping defined ofs prefix subst = function
->>>>>>> 47c6b518
     [] ->
       ofs
   | m :: rem ->
       match m.pm_kind with
       | PM_intf ->
-<<<<<<< HEAD
-          rename_append_bytecode_list oc mapping defined ofs prefix subst rem
-      | PM_impl compunit ->
-          let size =
-            rename_append_bytecode oc mapping defined ofs prefix subst
-                                   m.pm_file compunit in
-          let id = Ident.create_persistent m.pm_name in
-          let root = Path.Pident (Ident.create_persistent prefix) in
-          rename_append_bytecode_list
-=======
           rename_append_bytecode_list packagename oc mapping defined ofs prefix subst rem
       | PM_impl compunit ->
           let size =
@@ -180,7 +162,6 @@
           let id = Ident.create_persistent m.pm_name in
           let root = Path.Pident (Ident.create_persistent prefix) in
           rename_append_bytecode_list packagename
->>>>>>> 47c6b518
             oc mapping (id :: defined)
             (ofs + size) prefix (Subst.add_module id (Path.Pdot (root, Ident.name id, Path.nopos)) subst) rem
 
@@ -222,11 +203,7 @@
     let pos_depl = pos_out oc in
     output_binary_int oc 0;
     let pos_code = pos_out oc in
-<<<<<<< HEAD
-    let ofs = rename_append_bytecode_list oc mapping [] 0 targetname Subst.identity members in
-=======
     let ofs = rename_append_bytecode_list targetname oc mapping [] 0 targetname Subst.identity members in
->>>>>>> 47c6b518
     build_global_target oc targetname members mapping ofs coercion;
     let pos_debug = pos_out oc in
     if !Clflags.debug && !events <> [] then
