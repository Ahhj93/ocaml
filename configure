#! /bin/sh

#########################################################################
#                                                                       #
#                                 OCaml                                 #
#                                                                       #
#            Xavier Leroy, projet Cristal, INRIA Rocquencourt           #
#                                                                       #
#   Copyright 1999 Institut National de Recherche en Informatique et    #
#   en Automatique.  All rights reserved.  This file is distributed     #
#   under the terms of the GNU Library General Public License, with     #
#   the special exception on linking described in file LICENSE.         #
#                                                                       #
#########################################################################

configure_options="$*"
prefix=/usr/local
bindir=''
target_bindir=''
libdir=''
mandir=''
manext=1
host_type=unknown
target_type=""
ccoption=''
asoption=''
asppoption=''
cclibs=''
curseslibs=''
mathlib='-lm'
dllib=''
x11_include_dir=''
x11_lib_dir=''
graph_wanted=yes
pthread_wanted=yes
dl_defs=''
verbose=no
with_curses=yes
debugruntime=noruntimed
with_sharedlibs=yes
gcc_warnings="-Wall"
partialld="ld -r"
with_debugger=ocamldebugger
with_ocamldoc=ocamldoc
with_ocamlbuild=ocamlbuild
with_frame_pointers=false
no_naked_pointers=false
TOOLPREF=""
with_cfi=true

# Try to turn internationalization off, can cause config.guess to malfunction!
unset LANG
unset LC_ALL LC_CTYPE LC_COLLATE LC_MESSAGES LC_MONETARY LC_NUMERIC LC_TIME

# Turn off some MacOS X debugging stuff, same reason
unset RC_TRACE_ARCHIVES RC_TRACE_DYLIBS RC_TRACE_PREBINDING_DISABLED

# The inf(), wrn(), err() functions below can be used to provide a consistent
# way to notify the user. The notification is always given to the stdout
# descriptor.
#
# Their output is redirected to a file-descriptor "3" which is then redirected
# to fd 1 at the level of the whole configure script. This is done to not
# conflict with how values are returned from functions in shell script.
# Consider the following where "It works!" would be mixed with "42".
#   do_foo() {
#     if some_command; then
#       inf "It works!"
#       echo "42"
#     fi
#   }
inf() {
  printf "%b\n" "$*" 1>&3
}

wrn() {
  printf "[WARNING] %b\n" "$*" 1>&3
}

err() {
  printf "[ERROR!] %b\n" "$*" 1>&3
  exit 2
}

exec 3>&1

# Parse command-line arguments

while : ; do
  case "$1" in
    "") break;;
    -prefix|--prefix)
        prefix=$2; shift;;
    -bindir|--bindir)
        bindir=$2; shift;;
    -target-bindir|--target-bindir)
        target_bindir="$2"; shift;;
    -libdir|--libdir)
        libdir=$2; shift;;
    -mandir|--mandir)
        case "$2" in
          */man[1-9ln])
            mandir=`echo $2 | sed -e 's|^\(.*\)/man.$|\1|'`
            manext=`echo $2 | sed -e 's/^.*\(.\)$/\1/'`;;
          *)
            mandir=$2
            manext=1;;
        esac
        shift;;
    -host*|--host*)
        host_type=$2; shift;;
    -target*|--target*)
        target_type=$2; shift;;
    -cc*)
        ccoption="$2"; shift;;
    -as)
        asoption="$2"; shift;;
    -aspp)
        asppoption="$2"; shift;;
    -lib*)
        cclibs="$2 $cclibs"; shift;;
    -no-curses|--no-curses)
        with_curses=no;;
    -no-shared-libs|--no-shared-libs)
        with_sharedlibs=no;;
    -x11include*|--x11include*)
        x11_include_dir=$2; shift;;
    -x11lib*|--x11lib*)
        x11_lib_dir=$2; shift;;
    -no-graph|--no-graph) graph_wanted=no;;
    -with-pthread*|--with-pthread*)
        ;; # Ignored for backward compatibility
    -no-pthread*|--no-pthread*)
        pthread_wanted=no;;
    -partialld|--partialld)
        partialld="$2"; shift;;
    -dldefs*|--dldefs*)
        dl_defs="$2"; shift;;
    -dllibs*|--dllibs*)
        dllib="$2"; shift;;
    -verbose|--verbose)
        verbose=yes;;
    -with-debug-runtime|--with-debug-runtime)
        debugruntime=runtimed;;
    -no-debugger|--no-debugger)
        with_debugger="";;
    -no-ocamldoc|--no-ocamldoc)
        with_ocamldoc="";;
    -no-ocamlbuild|--no-ocamlbuild)
        with_ocamlbuild="";;
    -with-frame-pointers|--with-frame-pointers)
        with_frame_pointers=true;;
    -no-naked-pointers|--no-naked-pointers)
        no_naked_pointers=true;;
    -no-cfi|--no-cfi)
        with_cfi=false;;
    *) if echo "$1" | grep -q -e '^--\?[a-zA-Z0-9-]\+='; then
         err "configure expects arguments of the form '-prefix /foo/bar'," \
             "not '-prefix=/foo/bar' (note the '=')."
       else
         err "Unknown option \"$1\"."
       fi;;
  esac
  shift
done

# Sanity checks

case "$prefix" in
  /*) ;;
   *) err "The -prefix directory must be absolute.";;
esac
case "$bindir" in
  /*) ;;
  "") ;;
  '$(PREFIX)/'*) ;;
   *) err 'The -bindir directory must be absolute or relative to $(PREFIX).';;
esac
case "$libdir" in
  /*) ;;
  "") ;;
  '$(PREFIX)/'*) ;;
   *) err 'The -libdir directory must be absolute or relative to $(PREFIX).';;
esac
case "$mandir" in
  /*) ;;
  "") ;;
  '$(PREFIX)/'*) ;;
   *) err 'The -mandir directory must be absolute or relative to $(PREFIX).';;
esac

# Generate the files

cd config/auto-aux
rm -f s.h m.h Makefile
touch s.h m.h Makefile

# Write options to Makefile

echo "# generated by ./configure $configure_options" >> Makefile

# Where to install

echo "PREFIX=$prefix" >> Makefile
case "$bindir" in
  "") echo 'BINDIR=$(PREFIX)/bin' >> Makefile
      bindir="$prefix/bin";;
   *) echo "BINDIR=$bindir" >> Makefile;;
esac
case "$libdir" in
  "") echo 'LIBDIR=$(PREFIX)/lib/ocaml' >> Makefile
      libdir="$prefix/lib/ocaml";;
   *) echo "LIBDIR=$libdir" >> Makefile;;
esac
echo 'STUBLIBDIR=$(LIBDIR)/stublibs' >> Makefile
case "$mandir" in
  "") echo 'MANDIR=$(PREFIX)/man' >> Makefile
      mandir="$prefix/man";;
   *) echo "MANDIR=$mandir" >> Makefile;;
esac
echo "MANEXT=$manext" >> Makefile

# Determine the system type

if test "$host_type" = "unknown"; then
  if host_type=`../gnu/config.guess`; then :; else
    err "Cannot guess host type. You must specify one with the -host option."
  fi
fi
if host=`../gnu/config.sub $host_type`; then :; else
  err "Please specify the correct host type with the -host option"
fi
inf "Configuring for host $host ..."

if test -n "$target_type"; then
  target="$target_type"
  TOOLPREF="${target}-"
else
  target="$host"
fi
inf "Configuring for target $target ..."

if [ x"$host" = x"$target" ]; then
  cross_compiler=false
else
  cross_compiler=true
fi

# Do we have gcc?

if test -z "$ccoption"; then
  if sh ./searchpath "${TOOLPREF}gcc"; then
    cc="${TOOLPREF}gcc"
  else
    if $cross_compiler; then
      err "No cross-compiler found for ${target}.\n" \
          "It should be named ${TOOLPREF}gcc and be in the PATH."
    else
      cc="cc"
    fi
  fi
else
  cc="$ccoption"
fi

inf "Using compiler $cc."

# Check for buggy versions of GCC
# These checks are not done for cross-compilation (yet at least) because after
# 15 years, I doubt someone will try to use an experimental (2.96) or
# known-unstable (2.7.2.1) version for cross-compilation.

buggycc="no"

case "$target,$cc" in
  i[3456]86-*-*,gcc*)
    case `$cc --version` in
      2.7.2.1) cat <<'EOF'

WARNING: you are using gcc version 2.7.2.1 on an Intel x86 processor.
This version of gcc is known to generate incorrect code for the
OCaml runtime system on some Intel x86 machines. (The symptom
is a crash of boot/ocamlc when compiling stdlib/pervasives.mli.)
In particular, the version of gcc 2.7.2.1 that comes with
Linux RedHat 4.x / Intel is affected by this problem.
Other Linux distributions might also be affected.
If you are using one of these configurations, you are strongly advised
to use another version of gcc, such as 2.95, which are
known to work well with OCaml.

Press <enter> to proceed or <interrupt> to stop.
EOF
        read reply;;
      2.96*) cat <<'EOF'

WARNING: you are using gcc version 2.96 on an Intel x86 processor.
Certain patched versions of gcc 2.96 are known to generate incorrect
code for the OCaml runtime system.  (The symptom is a segmentation
violation on boot/ocamlc.)  Those incorrectly patched versions can be found
in RedHat 7.2 and Mandrake 8.0 and 8.1; other Linux distributions
might also be affected.  (See bug #57760 on bugzilla.redhat.com)

Auto-configuration will now select gcc compiler flags that work around
the problem.  Still, if you observe segmentation faults while running
ocamlc or ocamlopt, you are advised to try another version of gcc,
such as 2.95.3 or 3.2.

EOF
        buggycc="gcc.2.96";;

            esac;;
esac

# Configure the bytecode compiler

bytecc="$cc"
mkexe="\$(BYTECC)"
mkexedebugflag="-g"
bytecccompopts=""
bytecclinkopts=""
dllccompopts=""
ostype="Unix"
exe=""
iflexdir=""
SO="so"
TOOLCHAIN="cc"
cpp="$cc -E -P"

case "$bytecc,$target" in
  cc,*-*-nextstep*)
    # GNU C extensions disabled, but __GNUC__ still defined!
    bytecccompopts="-fno-defer-pop $gcc_warnings -U__GNUC__ -posix"
    bytecclinkopts="-posix";;
  *,*-*-rhapsody*)
    # Almost the same as NeXTStep
    bytecccompopts="-fno-defer-pop $gcc_warnings -DSHRINKED_GNUC"
    mathlib="";;
  *,*-*-darwin*)
    bytecccompopts="$gcc_warnings"
    mathlib=""
    mkexe="$mkexe -Wl,-no_compact_unwind"
    # Tell gcc that we can use 32-bit code addresses for threaded code
    # unless we are compiled for a shared library (-fPIC option)
    echo "#ifndef __PIC__" >> m.h
    echo "#  define ARCH_CODE32" >> m.h
    echo "#endif" >> m.h;;
  *,*-*-haiku*)
    bytecccompopts="-fno-defer-pop $gcc_warnings"
    # No -lm library
    mathlib="";;
  *,*-*-beos*)
    bytecccompopts="-fno-defer-pop $gcc_warnings"
    # No -lm library
    mathlib="";;
  *gcc,alpha*-*-osf*)
    bytecccompopts="-fno-defer-pop $gcc_warnings"
    if cc="$bytecc" sh ./hasgot -mieee; then
      bytecccompopts="-mieee $bytecccompopts";
    fi
    # Put code and static data in lower 4GB
    bytecclinkopts="-Wl,-T,12000000 -Wl,-D,14000000"
    # Tell gcc that we can use 32-bit code addresses for threaded code
    echo "#define ARCH_CODE32" >> m.h;;
  cc,alpha*-*-osf*)
    bytecccompopts="-std1 -ieee";;
  *gcc*,alpha*-*-linux*)
    if cc="$bytecc" sh ./hasgot -mieee; then
      bytecccompopts="-mieee $bytecccompopts";
    fi;;
  cc,mips-*-irix6*)
    # Add -n32 flag to ensure compatibility with native-code compiler
    bytecccompopts="-n32"
    # Turn off warning "unused library"
    bytecclinkopts="-n32 -Wl,-woff,84";;
  cc*,mips-*-irix6*)
    # (For those who want to force "cc -64")
    # Turn off warning "unused library"
    bytecclinkopts="-Wl,-woff,84";;
  *,alpha*-*-unicos*)
    # For the Cray T3E
    bytecccompopts="-DUMK";;
  *gcc*,powerpc-*-aix*)
    # Avoid name-space pollution by requiring Unix98-conformant includes
    bytecccompopts="-fno-defer-pop $gcc_warnings -D_XOPEN_SOURCE=500";;
  *,powerpc-*-aix*)
    bytecccompopts="-D_XOPEN_SOURCE=500";;
  *gcc*,*-*-cygwin*)
    case $target in
      i686-*) flavor=cygwin;;
      x86_64-*) flavor=cygwin64;;
      *) err "unknown cygwin variant";;
    esac
    bytecccompopts="-fno-defer-pop $gcc_warnings -U_WIN32"
    dllccompopts="-U_WIN32 -DCAML_DLL"
    if test $with_sharedlibs = yes; then
      flexlink="flexlink -chain $flavor -merge-manifest -stack 16777216"
      flexdir=`$flexlink -where | dos2unix`
      if test -z "$flexdir"; then
        wrn "flexlink not found: native shared libraries won't be available."
        with_sharedlibs=no
      else
        iflexdir="-I\"$flexdir\""
        mkexe="$flexlink -exe"
        mkexedebugflag="-link -g"
      fi
    fi
    if test $with_sharedlibs = no; then
      mkexe="$mkexe -Wl,--stack,16777216"
      bytecclinkopts="-Wl,--stack,16777216"
    fi
    exe=".exe"
    ostype="Cygwin";;
  *gcc*,*-*-mingw*)
    bytecccompopts="-fno-defer-pop $gcc_warnings"
    dllccompopt="-DCAML_DLL"
    if test $with_sharedlibs = yes; then
      case "$target" in
        i686-*-*)   flexlink_chain="mingw";;
        x86_64-*-*) flexlink_chain="mingw64";;
      esac
      flexlink="flexlink -chain $flexlink_chain -merge-manifest -stack 16777216"
      flexdir=`$flexlink -where`
      if test -z "$flexdir"; then
        wrn "flexlink not found: native shared libraries won't be available."
        with_sharedlibs=no
      else
        iflexdir="-I\"$flexdir\""
        mkexe="$flexlink -exe"
        mkexedebugflag="-link -g"
      fi
    fi
    exe=".exe"
    ostype="Win32"
    TOOLCHAIN="mingw"
    SO="dll"
    ;;
  *gcc*,x86_64-*-linux*)
    bytecccompopts="-fno-defer-pop $gcc_warnings"
    # Tell gcc that we can use 32-bit code addresses for threaded code
    # unless we are compiled for a shared library (-fPIC option)
    echo "#ifndef __PIC__" >> m.h
    echo "#  define ARCH_CODE32" >> m.h
    echo "#endif" >> m.h;;
  *gcc*)
    bytecccompopts="-fno-defer-pop $gcc_warnings";;
esac

# Configure compiler to use in further tests

cc="$bytecc -O $bytecclinkopts"
export cc cclibs verbose

# Check C compiler

sh ./runtest ansi.c
case $? in
  0) inf "The C compiler is ANSI-compliant." ;;
  1) err "The C compiler $cc is not ANSI-compliant.\n" \
         "You need an ANSI C compiler to build OCaml.";;
  *)
     if $cross_compiler; then
       wrn "Unable to compile the test program.\n" \
           "This failure is expected for cross-compilation:\n" \
           "we will assume the C compiler is ANSI-compliant."
     else
       err "Unable to compile the test program.\n" \
           "Make sure the C compiler $cc is properly installed."
     fi;;
esac

<<<<<<< HEAD
# Check C preprocessor (particularly, whether it supports -P)

cpp_output="`$cpp cpp.c | tr -d '[[:space:]]'`"

if test x"$cpp_output" != x"ok"; then
    err "C preprocessor not working: got '$cpp_output', expected 'ok'"
fi

# Determine which ocamlrun executable to use; for cross-compilation, a native
# "ocamlrun" executable must be available on the system.
if test x"$target" != x"$host"; then
=======
# For cross-compilation, we need a host-based ocamlrun and ocamlyacc,
# and the user must specify the target BINDIR
if $cross_compiler; then
>>>>>>> a60a6b49
  if ! sh ./searchpath ocamlrun; then
    err "Cross-compilation requires an ocaml runtime environment\n" \
        "(the ocamlrun binary). Moreover, its version must be the same\n" \
        "as the one you're trying to build (`cut -f1 -d+ < ../../VERSION`)."
  else
    ocaml_system_version=`ocamlrun -version | sed 's/[^0-9]*\([0-9.]*\).*/\1/'`
    ocaml_source_version=`sed -n '1 s/\([0-9\.]*\).*/\1/ p' < ../../VERSION`
    if test x"$ocaml_system_version" != x"$ocaml_source_version"; then
      err "While you have an ocaml runtime environment, its version\n" \
          "($ocaml_system_version) doesn't match the version of these sources\n" \
          "($ocaml_source_version)."
    else
      echo "CAMLRUN=`./searchpath -p ocamlrun`" >> Makefile
    fi
  fi

  if ! sh ./searchpath ocamlyacc; then
    err "Cross-compilation requires an ocamlyacc binary."
  else
    ocamlyacc 2>/dev/null
    if test "$?" -ne 1; then
      err "While you have an ocamlyacc binary, it cannot be executed successfully."
    else
      echo "CAMLYACC=`./searchpath -p ocamlyacc`" >> Makefile
    fi
  fi

  if [ -z "$target_bindir" ]; then
    err "Cross-compilation requires -target-bindir."
  else
    echo "TARGET_BINDIR=$target_bindir" >> Makefile
  fi
fi # cross-compiler


# Check the sizes of data types
# OCaml needs a 32 or 64 bit architecture, a 32-bit integer type and
# a 64-bit integer type

inf "Checking the sizes of integers and pointers..."
ret=`sh ./runtest sizes.c`
# $1 = sizeof(int)
# $2 = sizeof(long)
# $3 = sizeof(pointers)
# $4 = sizeof(short)
# $5 = sizeof(long long)

if test "$?" -eq 0; then
  set $ret
  case "$3" in
    4) inf "OK, this is a regular 32 bit architecture."
       echo "#undef ARCH_SIXTYFOUR" >> m.h
       arch64=false;;
    8) inf "Wow! A 64 bit architecture!"
       echo "#define ARCH_SIXTYFOUR" >> m.h
       arch64=true;;
    *) err "This architecture seems to be neither 32 bits nor 64 bits.\n" \
           "OCaml won't run on this architecture.";;
  esac
else
  # For cross-compilation, runtest always fails: add special handling.
  case "$target" in
    i686-*-mingw*) inf "OK, this is a regular 32 bit architecture."
                   echo "#undef ARCH_SIXTYFOUR" >> m.h
                   set 4 4 4 2 8
                   arch64=false;;
    x86_64-*-mingw*) inf "Wow! A 64 bit architecture!"
                     echo "#define ARCH_SIXTYFOUR" >> m.h
                     set 4 4 8 2 8
                     arch64=true;;
    *) err "Since datatype sizes cannot be guessed when cross-compiling,\n" \
           "a hardcoded list is used but your architecture isn't known yet.\n" \
           "You need to determine the sizes yourself.\n" \
           "Please submit a bug report in order to expand the list." ;;
  esac
fi

if test $1 != 4 && test $2 != 4 && test $4 != 4; then
  err "Sorry, we can't find a 32-bit integer type\n" \
      "(sizeof(short) = $4, sizeof(int) = $1, sizeof(long) = $2)\n" \
     "OCaml won't run on this architecture."
fi

if test $2 != 8 && test $5 != 8; then
  err "Sorry, we can't find a 64-bit integer type\n" \
      "(sizeof(long) = $2, sizeof(long long) = $5)\n" \
     "OCaml won't run on this architecture."
fi

echo "#define SIZEOF_INT $1" >> m.h
echo "#define SIZEOF_LONG $2" >> m.h
echo "#define SIZEOF_PTR $3" >> m.h
echo "#define SIZEOF_SHORT $4" >> m.h
echo "#define SIZEOF_LONGLONG $5" >> m.h

# Determine endianness

sh ./runtest endian.c
case $? in
  0) inf "This is a big-endian architecture."
     echo "#define ARCH_BIG_ENDIAN" >> m.h;;
  1) inf "This is a little-endian architecture."
     echo "#undef ARCH_BIG_ENDIAN" >> m.h;;
  2) err "This architecture seems to be neither big endian nor little endian.\n" \
         "OCaml won't run on this architecture.";;
  *) case $target in
       *-*-mingw*) inf "This is a little-endian architecture."
                   echo "#undef ARCH_BIG_ENDIAN" >> m.h;;
       *) wrn "Something went wrong during endianness determination.\n" \
              "You will have to figure out endianness yourself (option ARCH_BIG_ENDIAN in m.h).";;
     esac;;
esac

# Determine alignment constraints

case "$target" in
  sparc*-*-*|hppa*-*-*|arm*-*-*|mips*-*-*)
    # On Sparc V9 with certain versions of gcc, determination of double
    # alignment is not reliable (PR#1521), hence force it.
    # Same goes for hppa.
    # PR#5088 suggests same problem on ARM.
    # PR#5280 reports same problem on MIPS.
    # But there's a knack (PR#2572):
    # if we're in 64-bit mode (sizeof(long) == 8),
    # we must not doubleword-align floats...
    if test $2 = 8; then
      inf "Doubles can be word-aligned."
      echo "#undef ARCH_ALIGN_DOUBLE" >> m.h
    else
      inf "Doubles must be doubleword-aligned."
      echo "#define ARCH_ALIGN_DOUBLE" >> m.h
    fi;;
  *)
    sh ./runtest dblalign.c
    case $? in
      0) inf "Doubles can be word-aligned."
         echo "#undef ARCH_ALIGN_DOUBLE" >> m.h;;
      1) inf "Doubles must be doubleword-aligned."
         echo "#define ARCH_ALIGN_DOUBLE" >> m.h;;
      *) case "$target" in
           *-*-mingw*) inf "Doubles can be word-aligned."
                       echo "#undef ARCH_ALIGN_DOUBLE" >> m.h;;
           *) wrn "Something went wrong during alignment determination for doubles.\n" \
                  "We will assume alignment constraints over doubles.\n" \
                  "That's a safe bet: OCaml will work even if\n" \
                  "this architecture actually has no alignment constraints."
              echo "#define ARCH_ALIGN_DOUBLE" >> m.h;;
         esac;;
    esac;;
esac

case "$target" in
  # PR#5088: autodetection is unreliable on ARM.  PR#5280: also on MIPS.
  sparc*-*-*|hppa*-*-*|arm*-*-*|mips*-*-*)
    if test $2 = 8; then
      inf "64-bit integers can be word-aligned."
      echo "#undef ARCH_ALIGN_INT64" >> m.h
    else
      inf "64-bit integers must be doubleword-aligned."
      echo "#define ARCH_ALIGN_INT64" >> m.h
    fi;;
  *-*-mingw*) true;; # Nothing is in config/m-nt.h so don't add anything.
  *)
    sh ./runtest int64align.c
    case $? in
      0) inf "64-bit integers can be word-aligned."
         echo "#undef ARCH_ALIGN_INT64" >> m.h;;
      1) inf "64-bit integers must be doubleword-aligned."
         echo "#define ARCH_ALIGN_INT64" >> m.h;;
      *) wrn "Something went wrong during alignment determination for\n" \
             "64-bit integers. I'm going to assume this architecture has\n" \
             "alignment constraints. That's a safe bet: OCaml will work\n" \
             "even if this architecture has actually no alignment\n" \
             "constraints." \
         echo "#define ARCH_ALIGN_INT64" >> m.h;;
    esac
esac

# Check semantics of division and modulus

sh ./runtest divmod.c
case $? in
  0) inf "Native division and modulus have round-towards-zero semantics," \
         "will use them."
     echo "#undef NONSTANDARD_DIV_MOD" >> m.h;;
  1) inf "Native division and modulus do not have round-towards-zero"
         "semantics, will use software emulation."
     echo "#define NONSTANDARD_DIV_MOD" >> m.h;;
  *) case $target in
       *-*-mingw*) inf "Native division and modulus have round-towards-zero" \
                       "semantics, will use them."
                   echo "#undef NONSTANDARD_DIV_MOD" >> m.h;;
       *) wrn "Something went wrong while checking native division and modulus"\
              "please report it at http://http://caml.inria.fr/mantis/"
          echo "#define NONSTANDARD_DIV_MOD" >> m.h;;
     esac;;
esac

# Shared library support

shared_libraries_supported=false
dl_needs_underscore=false
sharedcccompopts=''
mksharedlib=''
byteccrpath=''
mksharedlibrpath=''
natdynlinkopts=""

if test $with_sharedlibs = "yes"; then
  case "$target" in
    *-*-cygwin*)
      mksharedlib="$flexlink"
      mkmaindll="$flexlink -maindll"
      shared_libraries_supported=true;;
    *-*-mingw*)
      mksharedlib="$flexlink"
      mkmaindll="$flexlink -maindll"
      shared_libraries_supported=true;;
    *-*-linux-gnu|*-*-linux|*-*-freebsd[3-9]*|*-*-freebsd[1-9][0-9]*|*-*-openbsd*|*-*-netbsd*|*-*-gnu*|*-*-haiku*)
      sharedcccompopts="-fPIC"
      mksharedlib="$bytecc -shared"
      bytecclinkopts="$bytecclinkopts -Wl,-E"
      byteccrpath="-Wl,-rpath,"
      mksharedlibrpath="-Wl,-rpath,"
      natdynlinkopts="-Wl,-E"
      shared_libraries_supported=true;;
    alpha*-*-osf*)
      case "$bytecc" in
        *gcc*)
          sharedcccompopts="-fPIC"
          mksharedlib="$bytecc -shared"
          byteccrpath="-Wl,-rpath,"
          mksharedlibrpath="-Wl,-rpath,"
          shared_libraries_supported=true;;
        cc*)
          sharedcccompopts=""
          mksharedlib="ld -shared -expect_unresolved '*'"
          byteccrpath="-Wl,-rpath,"
          mksharedlibrpath="-rpath "
          shared_libraries_supported=true;;
      esac;;
    *-*-solaris2*)
      case "$bytecc" in
        *gcc*)
          sharedcccompopts="-fPIC"
          if sh ./solaris-ld; then
            mksharedlib="$bytecc -shared"
            byteccrpath="-R"
            mksharedlibrpath="-R"
          else
            mksharedlib="$bytecc -shared"
            bytecclinkopts="$bytecclinkopts -Wl,-E"
            natdynlinkopts="-Wl,-E"
            byteccrpath="-Wl,-rpath,"
            mksharedlibrpath="-Wl,-rpath,"
          fi
          shared_libraries_supported=true;;
        *)
          sharedcccompopts="-KPIC"
          byteccrpath="-R"
          mksharedlibrpath="-R"
          mksharedlib="/usr/ccs/bin/ld -G"
          shared_libraries_supported=true;;
      esac;;
    mips*-*-irix[56]*)
      case "$bytecc" in
        cc*) sharedcccompopts="";;
        *gcc*) sharedcccompopts="-fPIC";;
      esac
      mksharedlib="ld -shared -rdata_shared"
      byteccrpath="-Wl,-rpath,"
      mksharedlibrpath="-rpath "
      shared_libraries_supported=true;;
    i[3456]86-*-darwin[89].*)
      mksharedlib="$bytecc -bundle -flat_namespace -undefined suppress -read_only_relocs suppress"
      bytecccompopts="$dl_defs $bytecccompopts"
      dl_needs_underscore=false
      shared_libraries_supported=true;;
    *-apple-darwin*)
      mksharedlib="$bytecc -bundle -flat_namespace -undefined suppress -Wl,-no_compact_unwind"
      bytecccompopts="$dl_defs $bytecccompopts"
      dl_needs_underscore=false
      shared_libraries_supported=true;;
    m88k-*-openbsd*)
      shared_libraries_supported=false;;
    vax-*-openbsd*)
      shared_libraries_supported=false;;
    *-*-openbsd*)
      sharedcccompopts="-fPIC"
      mksharedlib="$bytecc -shared"
      bytecclinkopts="$bytecclinkopts -Wl,-E"
      natdynlinkopts="-Wl,-E"
      byteccrpath="-Wl,-rpath,"
      mksharedlibrpath="-Wl,-rpath,"
      shared_libraries_supported=true;;
  esac
fi

if test -z "$mkmaindll"; then
  mkmaindll=$mksharedlib
fi

# Configure native dynlink

natdynlink=false

if test $with_sharedlibs = "yes"; then
  case "$target" in
    *-*-cygwin*)                  natdynlink=true;;
    *-*-mingw*)                   natdynlink=true;;
    i[3456]86-*-linux*)           natdynlink=true;;
    i[3456]86-*-gnu*)             natdynlink=true;;
    x86_64-*-linux*)              natdynlink=true;;
    i[3456]86-*-darwin[89].*)     natdynlink=true;;
    i[3456]86-*-darwin*)
      if test $arch64 == true; then
        natdynlink=true
      fi;;
    x86_64-*-darwin*)             natdynlink=true;;
    powerpc*-*-linux*)            natdynlink=true;;
    sparc*-*-linux*)              natdynlink=true;;
    i686-*-kfreebsd*)             natdynlink=true;;
    x86_64-*-kfreebsd*)           natdynlink=true;;
    i[3456]86-*-freebsd*)         natdynlink=true;;
    x86_64-*-freebsd*)            natdynlink=true;;
    i[3456]86-*-openbsd*)         natdynlink=true;;
    x86_64-*-openbsd*)            natdynlink=true;;
    i[3456]86-*-netbsd*)          natdynlink=true;;
    x86_64-*-netbsd*)             natdynlink=true;;
    i386-*-gnu0.3)                natdynlink=true;;
    i[3456]86-*-haiku*)           natdynlink=true;;
    arm*-*-linux*)                natdynlink=true;;
    arm*-*-freebsd*)              natdynlink=true;;
    aarch64-*-linux*)             natdynlink=true;;
  esac
fi

if test $natdynlink = "true"; then
  cmxs="cmxs"
else
  cmxs="cmxa"
fi


# Configure the native-code compiler

arch=none
model=default
system=unknown

case "$target" in
  sparc*-*-solaris2.*)          arch=sparc; system=solaris;;
  sparc*-*-*bsd*)               arch=sparc; system=bsd;;
  sparc*-*-linux*)              arch=sparc; system=linux;;
  sparc*-*-gnu*)                arch=sparc; system=gnu;;
  i[3456]86-*-linux*)           arch=i386; system=linux_`sh ./runtest elf.c`;;
  i[3456]86-*-*bsd*)            arch=i386; system=bsd_`sh ./runtest elf.c`;;
  i[3456]86-*-nextstep*)        arch=i386; system=nextstep;;
  i[3456]86-*-solaris*)         if $arch64; then
                                  arch=amd64; system=solaris
                                else
                                  arch=i386; system=solaris
                                fi;;
  i[3456]86-*-haiku*)           arch=i386; system=beos;;
  i[3456]86-*-beos*)            arch=i386; system=beos;;
  i[3456]86-*-cygwin*)          arch=i386; system=cygwin;;
  i[3456]86-*-darwin*)          if $arch64; then
                                  arch=amd64; system=macosx
                                else
                                  arch=i386; system=macosx
                                fi;;
  i[3456]86-*-gnu*)             arch=i386; system=gnu;;
  i[3456]86-*-mingw*)           arch=i386; system=mingw;;
  powerpc*-*-linux*)            arch=power; model=ppc; system=elf;;
  powerpc-*-netbsd*)            arch=power; model=ppc; system=elf;;
  powerpc-*-openbsd*)           arch=power; model=ppc; system=bsd_elf;;
  powerpc-*-rhapsody*)          arch=power; model=ppc; system=rhapsody;;
  powerpc-*-darwin*)            arch=power; system=rhapsody
                                if $arch64;then model=ppc64;else model=ppc;fi;;
  armv6*-*-linux-gnueabihf)     arch=arm; model=armv6; system=linux_eabihf;;
  arm*-*-linux-gnueabihf)       arch=arm; system=linux_eabihf;;
  armv7*-*-linux-gnueabi)       arch=arm; model=armv7; system=linux_eabi;;
  armv6t2*-*-linux-gnueabi)     arch=arm; model=armv6t2; system=linux_eabi;;
  armv6*-*-linux-gnueabi)       arch=arm; model=armv6; system=linux_eabi;;
  armv6*-*-freebsd*)            arch=arm; model=armv6; system=freebsd;;
  armv5te*-*-linux-gnueabi)     arch=arm; model=armv5te; system=linux_eabi;;
  armv5*-*-linux-gnueabi)       arch=arm; model=armv5; system=linux_eabi;;
  arm*-*-linux-gnueabi)         arch=arm; system=linux_eabi;;
  arm*-*-openbsd*)              arch=arm; system=bsd;;
  zaurus*-*-openbsd*)           arch=arm; system=bsd;;
  x86_64-*-linux*)              arch=amd64; system=linux;;
  x86_64-*-gnu*)                arch=amd64; system=gnu;;
  x86_64-*-freebsd*)            arch=amd64; system=freebsd;;
  x86_64-*-netbsd*)             arch=amd64; system=netbsd;;
  x86_64-*-openbsd*)            arch=amd64; system=openbsd;;
  x86_64-*-darwin*)             arch=amd64; system=macosx;;
  x86_64-*-mingw*)              arch=amd64; system=mingw;;
  aarch64-*-linux*)             arch=arm64; system=linux;;
  x86_64-*-cygwin*)             arch=amd64; system=cygwin;;
esac

# Some platforms exist both in 32-bit and 64-bit variants, not distinguished
# by $target.  Turn off native code compilation on platforms where 64-bit mode
# is not supported.  (PR#4441)

if $arch64; then
  case "$arch,$model" in
    sparc,default|power,ppc)
      arch=none; model=default; system=unknown;;
  esac
fi

if test -z "$ccoption"; then
  nativecc="$bytecc"
else
  nativecc="$ccoption"
fi

nativecccompopts=''
nativecclinkopts=''
# FIXME the naming of nativecclinkopts is broken: these are options for
# ld (for shared libs), not for cc
nativeccrpath="$byteccrpath"

case "$arch,$nativecc,$system,$target" in
  *,*,nextstep,*)      nativecccompopts="$gcc_warnings -U__GNUC__ -posix"
                       nativecclinkopts="-posix";;
  *,*,rhapsody,*darwin[1-5].*)
                       nativecccompopts="$gcc_warnings -DSHRINKED_GNUC";;
  *,*,rhapsody,*)      nativecccompopts="$gcc_warnings -DDARWIN_VERSION_6 $dl_defs"
                       if $arch64; then partialld="ld -r -arch ppc64"; fi;;
  *,gcc*,cygwin,*)     nativecccompopts="$gcc_warnings -U_WIN32";;
  amd64,gcc*,macosx,*) partialld="ld -r -arch x86_64";;
  amd64,gcc*,solaris,*) partialld="ld -r -m elf_x86_64";;
  *,gcc*,*,*)          nativecccompopts="$gcc_warnings";;
esac

asppprofflags='-DPROFILING'

case "$arch,$system" in
  amd64,macosx)   if sh ./searchpath clang; then
                      as='clang -arch x86_64 -c'
                      aspp='clang -arch x86_64 -c'
                    else
                      as="${TOOLPREF}as -arch x86_64"
                      aspp="${TOOLPREF}gcc -arch x86_64 -c"
                    fi;;
  amd64,solaris)  as="${TOOLPREF}as --64"
                  aspp="${TOOLPREF}gcc -m64 -c";;
  i386,solaris)   as="${TOOLPREF}as"
                  aspp="/usr/ccs/bin/${TOOLPREF}as -P";;
  power,elf)      as="${TOOLPREF}as -u -m ppc"
                  aspp="${TOOLPREF}gcc -c";;
  power,rhapsody) as="${TOOLPREF}as -arch $model"
                  aspp="$bytecc -c";;
  sparc,solaris)  as="${TOOLPREF}as"
                  case "$cc" in
                    *gcc*) aspp="${TOOLPREF}gcc -c";;
                    *) aspp="${TOOLPREF}as -P";;
                  esac;;
  arm,freebsd)    as="${TOOLPREF}cc -c"
                  aspp="${TOOLPREF}cc -c";;
  *,freebsd)      as="${TOOLPREF}as"
                  aspp="${TOOLPREF}cc -c";;
  amd64,*|arm,*|arm64,*|i386,*|power,bsd*|sparc,*)
                  as="${TOOLPREF}as"
                  aspp="${TOOLPREF}gcc -c";;
esac

if test -n "$asoption"; then as="$asoption"; fi
if test -n "$asppoption"; then aspp="$asppoption"; fi

cc_profile='-pg'
case "$arch,$system" in
  i386,linux_elf) profiling='prof';;
  i386,gnu) profiling='prof';;
  i386,bsd_elf) profiling='prof';;
  amd64,macosx) profiling='prof';;
  i386,macosx) profiling='prof';;
  sparc,bsd) profiling='prof';;
  sparc,solaris)
    profiling='prof'
    case "$nativecc" in gcc*) ;; *) cc_profile='-xpg';; esac;;
  amd64,linux) profiling='prof';;
  amd64,openbsd) profiling='prof';;
  amd64,freebsd) profiling='prof';;
  amd64,netbsd) profiling='prof';;
  amd64,gnu) profiling='prof';;
  arm,linux*) profiling='prof';;
  power,elf) profiling='prof';;
  power,bsd*) profiling='prof';;
  *) profiling='noprof';;
esac

# Where is ranlib?

if sh ./searchpath ${TOOLPREF}ranlib; then
  inf "ranlib found"
  echo "RANLIB=${TOOLPREF}ranlib" >> Makefile
  echo "RANLIBCMD=${TOOLPREF}ranlib" >> Makefile
else
  inf "ranlib not used"
  echo "RANLIB=${TOOLPREF}ar rs" >> Makefile
  echo "RANLIBCMD=" >> Makefile
fi

echo "ARCMD=${TOOLPREF}ar" >> Makefile


# Write the OS type (Unix or Cygwin)

echo "#define OCAML_OS_TYPE \"$ostype\"" >> s.h
echo "#define OCAML_STDLIB_DIR \"$libdir\"" >> s.h

# Do #! scripts work?

if (SHELL=/bin/sh; export SHELL; (./sharpbang || ./sharpbang2) >/dev/null); then
  inf "#! appears to work in shell scripts."
  case "$target" in
    *-*-sunos*|*-*-unicos*)
      wrn "We won't use it, though, because under SunOS and Unicos it breaks " \
          "on pathnames longer than 30 characters"
      echo "SHARPBANGSCRIPTS=false" >> Makefile;;
    *-*-cygwin*)
      wrn "We won't use it, though, because of conflicts with .exe extension " \
          "under Cygwin"
      echo "SHARPBANGSCRIPTS=false" >> Makefile;;
    *-*-mingw*)
      inf "We won't use it, though, because it's on the target platform " \
          "it would be used and windows doesn't support it."
      echo "SHARPBANGSCRIPTS=false" >> Makefile;;
    *)
      echo "SHARPBANGSCRIPTS=true" >> Makefile;;
  esac
else
  inf "No support for #! in shell scripts"
  echo "SHARPBANGSCRIPTS=false" >> Makefile
fi

# Use 64-bit file offset if possible

bytecccompopts="$bytecccompopts -D_FILE_OFFSET_BITS=64"
nativecccompopts="$nativecccompopts -D_FILE_OFFSET_BITS=64"

# Check the semantics of signal handlers

if sh ./hasgot sigaction sigprocmask; then
  inf "POSIX signal handling found."
  echo "#define POSIX_SIGNALS" >> s.h
else
  if sh ./runtest signals.c; then
    inf "Signals have the BSD semantics."
    echo "#define BSD_SIGNALS" >> s.h
  else
    inf "Signals have the System V semantics."
  fi
  if sh ./hasgot sigsetmask; then
    inf "sigsetmask() found"
    echo "#define HAS_SIGSETMASK" >> s.h
  fi
fi

# For the Pervasives module

if sh ./hasgot2 -i math.h $mathlib expm1 log1p hypot copysign; then
  inf "expm1(), log1p(), hypot(), copysign() found."
  echo "#define HAS_C99_FLOAT_OPS" >> s.h
fi

# For the Sys module

if sh ./hasgot getrusage; then
  inf "getrusage() found."
  echo "#define HAS_GETRUSAGE" >> s.h
fi

if sh ./hasgot times; then
  inf "times() found."
  echo "#define HAS_TIMES" >> s.h
fi

# For the terminfo module

if test "$with_curses" = "yes"; then
  for libs in "" "-lcurses" "-ltermcap" "-lcurses -ltermcap" "-lncurses"; do
    if sh ./hasgot $libs tgetent tgetstr tgetnum tputs; then
      inf "termcap functions found (with libraries '$libs')"
      echo "#define HAS_TERMCAP" >> s.h
      curseslibs="${libs}"
      break
    fi
  done
fi

# Configuration for the libraries

case "$system" in
  mingw) unix_or_win32="win32"; unixlib="win32unix"; graphlib="win32graph";;
  *) unix_or_win32="unix"; unixlib="unix"; graphlib="graph";;
esac

echo "UNIX_OR_WIN32=$unix_or_win32" >> Makefile
echo "UNIXLIB=$unixlib" >> Makefile
echo "GRAPHLIB=$graphlib" >> Makefile

otherlibraries="$unixlib str num dynlink bigarray"

# For the Unix library

has_sockets=no
if sh ./hasgot socket socketpair bind listen accept connect; then
  inf "You have BSD sockets."
  echo "#define HAS_SOCKETS" >> s.h
  has_sockets=yes
elif sh ./hasgot -lnsl -lsocket socket socketpair bind listen accept connect
then
  inf "You have BSD sockets (with libraries '-lnsl -lsocket')"
  cclibs="$cclibs -lnsl -lsocket"
  echo "#define HAS_SOCKETS" >> s.h
  has_sockets=yes
elif sh ./hasgot -lnetwork socket socketpair bind listen accept connect; then
  echo "You have BSD sockets (with library '-lnetwork')"
  cclibs="$cclibs -lnetwork"
  echo "#define HAS_SOCKETS" >> s.h
  has_sockets=yes
else
  case "$target" in
    *-*-mingw*)
      inf "You have BSD sockets (with libraries '-lws2_32')"
      cclibs="$cclibs -lws2_32"
      echo "#define HAS_SOCKETS" >> s.h
      has_sockets=yes ;;
    *) ;;
  esac
fi

if sh ./hasgot -i sys/socket.h -t socklen_t; then
  inf "socklen_t is defined in <sys/socket.h>"
  echo "#define HAS_SOCKLEN_T" >> s.h
fi

if sh ./hasgot inet_aton; then
  inf "inet_aton() found."
  echo "#define HAS_INET_ATON" >> s.h
fi

if sh ./hasgot -i sys/types.h -i sys/socket.h -i netinet/in.h \
               -t 'struct sockaddr_in6' \
&& sh ./hasgot getaddrinfo getnameinfo inet_pton inet_ntop; then
  inf "IPv6 is supported."
  echo "#define HAS_IPV6" >> s.h
fi

if sh ./hasgot -i unistd.h; then
  inf "unistd.h found."
  echo "#define HAS_UNISTD" >> s.h
fi

if sh ./hasgot -i sys/types.h -t off_t; then
  inf "off_t is defined in <sys/types.h>"
  echo "#define HAS_OFF_T" >> s.h
fi

if sh ./hasgot -i sys/types.h -i dirent.h; then
  inf "dirent.h found."
  echo "#define HAS_DIRENT" >> s.h
fi

if sh ./hasgot rewinddir; then
  inf "rewinddir() found."
  echo "#define HAS_REWINDDIR" >> s.h
fi

if sh ./hasgot lockf; then
  inf "lockf() found."
  echo "#define HAS_LOCKF" >> s.h
fi

if sh ./hasgot mkfifo; then
  inf "mkfifo() found."
  echo "#define HAS_MKFIFO" >> s.h
fi

if sh ./hasgot getcwd; then
  inf "getcwd() found."
  echo "#define HAS_GETCWD" >> s.h
fi

if sh ./hasgot getwd; then
  inf "getwd() found."
  echo "#define HAS_GETWD" >> s.h
fi

if sh ./hasgot getpriority setpriority; then
  inf "getpriority() found."
  echo "#define HAS_GETPRIORITY" >> s.h
fi

if sh ./hasgot -i sys/types.h -i utime.h && sh ./hasgot utime; then
  inf "utime() found."
  echo "#define HAS_UTIME" >> s.h
fi

if sh ./hasgot utimes; then
  inf "utimes() found."
  echo "#define HAS_UTIMES" >> s.h
fi

if sh ./hasgot dup2; then
  inf "dup2() found."
  echo "#define HAS_DUP2" >> s.h
fi

if sh ./hasgot fchmod fchown; then
  inf "fchmod() found."
  echo "#define HAS_FCHMOD" >> s.h
fi

if sh ./hasgot truncate ftruncate; then
  inf "truncate() found."
  echo "#define HAS_TRUNCATE" >> s.h
fi

select_include=''
if sh ./hasgot -i sys/types.h -i sys/select.h; then
  inf "sys/select.h found."
  echo "#define HAS_SYS_SELECT_H" >> s.h
  select_include='-i sys/select.h'
fi

has_select=no
if sh ./hasgot select && \
   sh ./hasgot -i sys/types.h $select_include -t fd_set ; then
  inf "select() found."
  echo "#define HAS_SELECT" >> s.h
  has_select=yes
fi

if sh ./hasgot symlink readlink lstat;  then
  inf "symlink() found."
  echo "#define HAS_SYMLINK" >> s.h
fi

has_wait=no
if sh ./hasgot waitpid;  then
  inf "waitpid() found."
  echo "#define HAS_WAITPID" >> s.h
  has_wait=yes
fi

if sh ./hasgot wait4;  then
  inf "wait4() found."
  echo "#define HAS_WAIT4" >> s.h
  has_wait=yes
fi

if sh ./hasgot -i limits.h && sh ./runtest getgroups.c; then
  inf "getgroups() found."
  echo "#define HAS_GETGROUPS" >> s.h
fi

if sh ./hasgot -i limits.h -i grp.h && sh ./runtest setgroups.c; then
  inf "setgroups() found."
  echo "#define HAS_SETGROUPS" >> s.h
fi

if sh ./hasgot -i limits.h -i grp.h && sh ./runtest initgroups.c; then
  inf "initgroups() found."
  echo "#define HAS_INITGROUPS" >> s.h
fi

if sh ./hasgot -i termios.h &&
   sh ./hasgot tcgetattr tcsetattr tcsendbreak tcflush tcflow; then
  inf "POSIX termios found."
  echo "#define HAS_TERMIOS" >> s.h
fi

if sh ./runtest async_io.c; then
  inf "Asynchronous I/O are supported."
  echo "#define HAS_ASYNC_IO" >> s.h
fi

has_setitimer=no
if sh ./hasgot setitimer; then
  inf "setitimer() found."
  echo "#define HAS_SETITIMER" >> s.h
  has_setitimer="yes"
fi

if sh ./hasgot gethostname; then
  inf "gethostname() found."
  echo "#define HAS_GETHOSTNAME" >> s.h
fi

if sh ./hasgot -i sys/utsname.h && sh ./hasgot uname; then
  inf "uname() found."
  echo "#define HAS_UNAME" >> s.h
fi

has_gettimeofday=no
if sh ./hasgot gettimeofday; then
  inf "gettimeofday() found."
  echo "#define HAS_GETTIMEOFDAY" >> s.h
  has_gettimeofday="yes"
fi

if sh ./hasgot mktime; then
  inf "mktime() found."
  echo "#define HAS_MKTIME" >> s.h
fi

case "$target" in
  *-*-cygwin*) ;;  # setsid emulation under Cygwin breaks the debugger
  *) if sh ./hasgot setsid; then
       inf "setsid() found."
       echo "#define HAS_SETSID" >> s.h
     fi;;
esac

if sh ./hasgot putenv; then
  inf "putenv() found."
  echo "#define HAS_PUTENV" >> s.h
fi

if sh ./hasgot -i locale.h && sh ./hasgot setlocale; then
  inf "setlocale() and <locale.h> found."
  echo "#define HAS_LOCALE" >> s.h
fi


if sh ./hasgot $dllib dlopen; then
  inf "dlopen() found."
elif sh ./hasgot $dllib -ldl dlopen; then
  inf "dlopen() found in -ldl."
  dllib="$dllib -ldl"
else
  case "$target" in
    *-*-mingw*) ;;
    *) shared_libraries_supported=false
  esac
fi

if $shared_libraries_supported; then
  inf "Dynamic loading of shared libraries is supported."
  echo "#define SUPPORT_DYNAMIC_LINKING" >> s.h
  if $dl_needs_underscore; then
    echo '#define DL_NEEDS_UNDERSCORE' >>s.h
  fi
fi

if sh ./hasgot -i sys/types.h -i sys/mman.h && sh ./hasgot mmap munmap; then
  inf "mmap() found."
  echo "#define HAS_MMAP" >> s.h
fi

if sh ./hasgot pwrite; then
  inf "pwrite() found"
  echo "#define HAS_PWRITE" >> s.h
fi

nanosecond_stat=none
for i in 1 2 3; do
  if sh ./trycompile -DHAS_NANOSECOND_STAT=$i nanosecond_stat.c; then nanosecond_stat=$i; break; fi
done
if test $nanosecond_stat != "none"; then
  inf "stat() supports nanosecond precision."
  echo "#define HAS_NANOSECOND_STAT $nanosecond_stat" >> s.h
fi

nargs=none
for i in 5 6; do
  if sh ./trycompile -DNUM_ARGS=${i} gethostbyname.c; then nargs=$i; break; fi
done
if test $nargs != "none"; then
  inf "gethostbyname_r() found (with ${nargs} arguments)."
  echo "#define HAS_GETHOSTBYNAME_R $nargs" >> s.h
fi

nargs=none
for i in 7 8; do
  if sh ./trycompile -DNUM_ARGS=${i} gethostbyaddr.c; then nargs=$i; break; fi
done
if test $nargs != "none"; then
  inf "gethostbyaddr_r() found (with ${nargs} arguments)."
  echo "#define HAS_GETHOSTBYADDR_R $nargs" >> s.h
fi

if sh ./hasgot mkstemp; then
  inf "mkstemp() found"
  echo "#define HAS_MKSTEMP" >> s.h
fi

if sh ./hasgot nice; then
  inf "nice() found"
  echo "#define HAS_NICE" >> s.h
fi

# Determine if the debugger is supported

if test -n "$with_debugger"; then
  if test "$has_sockets" = "yes"; then
    inf "Replay debugger supported."
    with_debugger="ocamldebugger"
  else
    inf "No replay debugger (missing system calls)"
    with_debugger=""
  fi
fi

# Determine if system stack overflows can be detected

case "$arch,$system" in
  i386,linux_elf|amd64,linux|power,rhapsody|amd64,macosx|i386,macosx \
  |amd64,openbsd|i386,bsd_elf)
    inf "System stack overflow can be detected."
    echo "#define HAS_STACK_OVERFLOW_DETECTION" >> s.h;;
  *)
    inf "Cannot detect system stack overflow.";;
esac

# Determine the target architecture for the "num" library

case "$arch" in
  i386)     bng_arch=ia32
            if sh ./trycompile ia32sse2.c
            then bng_asm_level=2
            else bng_asm_level=1
            fi;;
  power)    bng_arch=ppc; bng_asm_level=1;;
  amd64)    bng_arch=amd64; bng_asm_level=1;;
  arm64)    bng_arch=arm64; bng_asm_level=1;;
  *)        bng_arch=generic; bng_asm_level=0;;
esac

echo "BNG_ARCH=$bng_arch" >> Makefile
echo "BNG_ASM_LEVEL=$bng_asm_level" >> Makefile

# Determine if the POSIX threads library is supported

systhread_support=false

if true; then
  case "$target" in
    *-*-solaris*)  pthread_link="-lpthread -lposix4"
                   pthread_caml_link="-cclib -lpthread -cclib -lposix4";;
    *-*-freebsd*)  pthread_link="-pthread"
                   pthread_caml_link="-cclib -pthread";;
    *-*-openbsd*)  pthread_link="-pthread"
                   pthread_caml_link="-cclib -pthread";;
    *-*-haiku*)    pthread_link=""
                   pthread_caml_link="";;
    *)             pthread_link="-lpthread"
                   pthread_caml_link="-cclib -lpthread";;
  esac
  if sh ./hasgot -i pthread.h $pthread_link pthread_self; then
    inf "POSIX threads library supported."
#    systhread_support=true
#    otherlibraries="$otherlibraries systhreads"
    bytecccompopts="$bytecccompopts -D_REENTRANT"
    nativecccompopts="$nativecccompopts -D_REENTRANT"
    case "$target" in
      *-*-freebsd*)
          bytecccompopts="$bytecccompopts -D_THREAD_SAFE"
          nativecccompopts="$nativecccompopts -D_THREAD_SAFE";;
      *-*-openbsd*)
          bytecccompopts="$bytecccompopts -pthread"
          asppflags="$asppflags -pthread"
          nativecccompopts="$nativecccompopts -pthread";;
    esac
    inf "Options for linking with POSIX threads: $pthread_link"
    if sh ./hasgot $pthread_link sigwait; then
      inf "sigwait() found"
      echo "#define HAS_SIGWAIT" >> s.h
    fi
  else
    inf "POSIX threads not found."
    pthread_link=""
  fi
else
  pthread_link=""
fi
echo "PTHREAD_LINK=$pthread_link" >> Makefile
echo "PTHREAD_CAML_LINK=$pthread_caml_link" >> Makefile

# Determine if the bytecode thread library is supported

if test "$has_select" = "yes" \
&& test "$has_setitimer" = "yes" \
&& test "$has_gettimeofday" = "yes" \
&& test "$has_wait" = "yes"; then
  inf "Bytecode threads library supported."
  otherlibraries="$otherlibraries threads"
else
  inf "Bytecode threads library not supported (missing system calls)"
fi

# Determine the location of X include files and libraries

# If the user specified -x11include and/or -x11lib, these settings
# are used. Otherwise, we check whether there is pkg-config, and take
# the flags from there. Otherwise, we search the location.

x11_include="not found"
x11_link="not found"

if test -z "$x11_include_dir" -a -z "$x11_lib_dir"; then
  if pkg-config --exists x11 2>/dev/null; then
    x11_include=`pkg-config --cflags x11`
    x11_link=`pkg-config --libs x11`
  fi
fi

if test "$x11_include" = "not found"; then
  for dir in \
    $x11_include_dir          \
                              \
    /usr/X11R7/include        \
    /usr/include/X11R7        \
    /usr/local/X11R7/include  \
    /usr/local/include/X11R7  \
    /opt/X11R7/include        \
                              \
    /usr/X11R6/include        \
    /usr/include/X11R6        \
    /usr/local/X11R6/include  \
    /usr/local/include/X11R6  \
    /opt/X11R6/include        \
                              \
    /usr/X11/include          \
    /usr/include/X11          \
    /usr/local/X11/include    \
    /usr/local/include/X11    \
    /opt/X11/include          \
                              \
    /usr/X11R5/include        \
    /usr/include/X11R5        \
    /usr/local/X11R5/include  \
    /usr/local/include/X11R5  \
    /usr/local/x11r5/include  \
    /opt/X11R5/include        \
                              \
    /usr/X11R4/include        \
    /usr/include/X11R4        \
    /usr/local/X11R4/include  \
    /usr/local/include/X11R4  \
                              \
    /usr/X386/include         \
    /usr/x386/include         \
    /usr/XFree86/include/X11  \
                              \
    /usr/include              \
    /usr/local/include        \
    /usr/unsupported/include  \
    /usr/athena/include       \
    /usr/lpp/Xamples/include  \
                              \
    /usr/openwin/include      \
    /usr/openwin/share/include \
    ; \
    do
    if test -f $dir/X11/X.h; then
      x11_include_dir=$dir
      x11_include="-I$dir"
      break
    fi
  done

  if test "$x11_include" = "not found"; then
      x11_try_lib_dir=''
  else
      x11_try_lib_dir=`echo $x11_include_dir | sed -e 's|include|lib|'`
  fi

  for dir in \
    $x11_lib_dir          \
    $x11_try_lib_dir      \
                          \
    /usr/X11R6/lib64      \
    /usr/X11R6/lib        \
    /usr/lib/X11R6        \
    /usr/local/X11R6/lib  \
    /usr/local/lib/X11R6  \
    /opt/X11R6/lib        \
                          \
    /usr/X11/lib          \
    /usr/lib/X11          \
    /usr/local/X11/lib    \
    /usr/local/lib/X11    \
    /opt/X11/lib          \
                          \
    /usr/X11R5/lib        \
    /usr/lib/X11R5        \
    /usr/local/X11R5/lib  \
    /usr/local/lib/X11R5  \
    /usr/local/x11r5/lib  \
    /opt/X11R5/lib        \
                          \
    /usr/X11R4/lib        \
    /usr/lib/X11R4        \
    /usr/local/X11R4/lib  \
    /usr/local/lib/X11R4  \
                          \
    /usr/X386/lib         \
    /usr/x386/lib         \
    /usr/XFree86/lib/X11  \
                          \
    /usr/lib64            \
    /usr/lib              \
    /usr/local/lib        \
    /usr/unsupported/lib  \
    /usr/athena/lib       \
    /usr/lpp/Xamples/lib  \
    /lib/usr/lib/X11      \
                          \
    /usr/openwin/lib      \
    /usr/openwin/share/lib    \
                              \
    /usr/lib/i386-linux-gnu   \
    /usr/lib/x86_64-linux-gnu \
    ; \
    do
    if test -f $dir/libX11.a || \
       test -f $dir/libX11.so || \
       test -f $dir/libX11.dll.a || \
       test -f $dir/libX11.dylib || \
       test -f $dir/libX11.sa; then
      if test $dir = /usr/lib; then
        x11_link="-lX11"
      else
        x11_libs="-L$dir"
        case "$target" in
          *-kfreebsd*-gnu) x11_link="-L$dir -lX11";;
          *-*-*bsd*) x11_link="-R$dir -L$dir -lX11";;
          *) x11_link="-L$dir -lX11";;
        esac
      fi
      break
    fi
  done
fi

if test "x11_include" != "not found"; then
  if test "$x11_include" = "-I/usr/include"; then
    x11_include=""
  fi
  if sh ./hasgot $x11_include $x11_link -i X11/Xlib.h XrmInitialize; then
    inf "X11 works"
  else
    wrn "Cannot compile X11 program."
    x11_include="not found"
  fi
fi

has_graph=false
if test "$x11_include" = "not found" || test "$x11_link" = "not found"
then
  wrn 'X11 not found, the "graph" library will not be supported.'
  x11_include="not found"
  x11_link="not found"
else
  inf "Options for compiling for X11: $x11_include"
  inf "Options for linking with X11: $x11_link"
  if test "$graph_wanted" = yes
  then
    has_graph=true
    otherlibraries="$otherlibraries graph"
  fi
fi
echo "X11_INCLUDES=$x11_include" >> Makefile
echo "X11_LINK=$x11_link" >> Makefile

# Look for BFD library

if sh ./hasgot -DPACKAGE=ocaml -i bfd.h && \
   sh ./hasgot -DPACKAGE=ocaml -lbfd -ldl -liberty -lz bfd_openr; then
  inf "BFD library found."
  echo "#define HAS_LIBBFD" >> s.h
  echo "LIBBFD_LINK=-lbfd -ldl -liberty -lz" >> Makefile
else
  wrn "BFD library not found, 'objinfo' will be unable to display info on .cmxs files."
  echo "LIBBFD_LINK=" >> Makefile
fi

# Check whether assembler supports CFI directives

asm_cfi_supported=false

export as aspp

if ! $with_cfi; then
  echo "CFI support: disabled by command-line option -no-cfi"
elif sh ./tryassemble cfi.S; then
  echo "#define ASM_CFI_SUPPORTED" >> m.h
  asm_cfi_supported=true
  inf "Assembler supports CFI"
else
  inf "Assembler does not support CFI"
fi

if test "$with_frame_pointers" = "true"; then
  case "$target,$cc" in
    x86_64-*-linux*,gcc*)
       nativecccompopts="$nativecccompopts -g  -fno-omit-frame-pointer"
       bytecccompopts="$bytecccompopts -g  -fno-omit-frame-pointer"
       nativecclinkopts="$nativecclinkopts -g"
       echo "#define WITH_FRAME_POINTERS" >> m.h
       ;;
    *) err "Unsupported architecture with frame pointers";;
  esac

fi

if $no_naked_pointers; then
  echo "#define NO_NAKED_POINTERS" >> m.h
fi

# Add Unix-style optimization flag
bytecccompopts="-O $bytecccompopts"
dllcccompopts="-O $dllcccompopts"
nativecccompopts="-O $nativecccompopts"
sharedcccompopts="-O $sharedcccompopts"

# Final twiddling of compiler options to work around known bugs

nativeccprofopts="$nativecccompopts"
case "$buggycc" in
  gcc.2.96)
    bytecccompopts="$bytecccompopts -fomit-frame-pointer"
    nativecccompopts="$nativecccompopts -fomit-frame-pointer";;
esac

# Finish generated files

cclibs="$cclibs $mathlib"

echo "BYTECC=$bytecc" >> Makefile
echo "BYTECCCOMPOPTS=$bytecccompopts" >> Makefile
echo "BYTECCLINKOPTS=$bytecclinkopts" >> Makefile
echo "BYTECCLIBS=$cclibs $dllib $curseslibs $pthread_link" >> Makefile
echo "BYTECCRPATH=$byteccrpath" >> Makefile
echo "CPP=$cpp" >> Makefile
echo "EXE=$exe" >> Makefile
echo "SUPPORTS_SHARED_LIBRARIES=$shared_libraries_supported" >> Makefile
echo "SHAREDCCCOMPOPTS=$sharedcccompopts" >> Makefile
echo "MKSHAREDLIBRPATH=$mksharedlibrpath" >> Makefile
echo "NATDYNLINKOPTS=$natdynlinkopts" >> Makefile
cat >> Makefile <<EOF
SYSLIB=-l\$(1)
#ml let syslib x = "-l"^x;;

### How to build a static library
MKLIB=${TOOLPREF}ar rc \$(1) \$(2); ${TOOLPREF}ranlib \$(1)
#ml let mklib out files opts = Printf.sprintf "${TOOLPREF}ar rc %s %s %s; ${TOOLPREF}ranlib %s" out opts files out;;
EOF
echo "ARCH=$arch" >> Makefile
echo "MODEL=$model" >> Makefile
echo "SYSTEM=$system" >> Makefile
echo "NATIVECC=$nativecc" >> Makefile
echo "NATIVECCCOMPOPTS=$nativecccompopts" >> Makefile
echo "NATIVECCPROFOPTS=$nativeccprofopts" >> Makefile
echo "NATIVECCLINKOPTS=$nativecclinkopts" >> Makefile
echo "NATIVECCRPATH=$nativeccrpath" >> Makefile
echo "NATIVECCLIBS=$cclibs $dllib $pthread_link" >> Makefile
echo "ASM=$as" >> Makefile
echo "ASPP=$aspp" >> Makefile
echo "ASPPPROFFLAGS=$asppprofflags" >> Makefile
echo "PROFILING=$profiling" >> Makefile
echo "DYNLINKOPTS=$dllib" >> Makefile
echo "OTHERLIBRARIES=$otherlibraries" >> Makefile
echo "CC_PROFILE=$cc_profile" >> Makefile
echo "SYSTHREAD_SUPPORT=$systhread_support" >> Makefile
echo "PARTIALLD=$partialld" >> Makefile
echo "PACKLD=\$(PARTIALLD) \$(NATIVECCLINKOPTS) -o " \
  | sed -e 's/ $/\\ /' >> Makefile
echo "DLLCCCOMPOPTS=$dllccompopts" >> Makefile
echo "IFLEXDIR=$iflexdir" >> Makefile
echo "O=o" >> Makefile
echo "A=a" >> Makefile
echo "SO=$SO" >> Makefile
echo "EXT_OBJ=.o" >> Makefile
echo "EXT_ASM=.s" >> Makefile
echo "EXT_LIB=.a" >> Makefile
echo "EXT_DLL=.$SO" >> Makefile
echo "EXTRALIBS=" >> Makefile
echo "CCOMPTYPE=cc" >> Makefile
echo "TOOLCHAIN=$TOOLCHAIN" >> Makefile
echo "NATDYNLINK=$natdynlink" >> Makefile
echo "CMXS=$cmxs" >> Makefile
echo "MKEXE=$mkexe" >> Makefile
echo "MKEXEDEBUGFLAG=$mkexedebugflag" >> Makefile
echo "MKDLL=$mksharedlib" >> Makefile
echo "MKMAINDLL=$mkmaindll" >> Makefile
echo "RUNTIMED=${debugruntime}" >>Makefile
if $shared_libraries_supported; then
  echo "SHARED=shared" >>Makefile
else
  echo "SHARED=noshared" >>Makefile
fi
echo "WITH_DEBUGGER=${with_debugger}" >>Makefile
echo "WITH_OCAMLDOC=${with_ocamldoc}" >>Makefile
echo "WITH_OCAMLBUILD=${with_ocamlbuild}" >>Makefile
echo "ASM_CFI_SUPPORTED=$asm_cfi_supported" >> Makefile
echo "WITH_FRAME_POINTERS=$with_frame_pointers" >> Makefile
echo "TARGET=$target" >> Makefile
echo "HOST=$host" >> Makefile
if [ "$ostype" = Cygwin ]; then
  echo "DIFF=diff -q --strip-trailing-cr" >>Makefile
fi
case "$target" in
    *-apple-darwin*)
      echo "BYTECAMLRUN=\$(ROOTDIR)/byterun/libcamlrun.a" >> Makefile;;
    *)
      echo "BYTECAMLRUN=" >> Makefile;;
esac


rm -f tst hasgot.c
rm -f ../m.h ../s.h ../Makefile
mv m.h s.h Makefile ..

# Print a summary

inf
inf "** Configuration summary **"
inf
inf "Directories where OCaml will be installed:"
inf "        binaries.................. $bindir"
inf "        standard library.......... $libdir"
inf "        manual pages.............. $mandir (with extension .$manext)"

inf "Configuration for the bytecode compiler:"
inf "        C compiler used........... $bytecc"
inf "        options for compiling..... $bytecccompopts"
inf "        options for linking....... $bytecclinkopts $cclibs $dllib $curseslibs $pthread_link"
if $shared_libraries_supported; then
inf "        shared libraries are supported"
inf "        options for compiling..... $sharedcccompopts $bytecccompopts"
inf "        command for building...... $mksharedlib -o lib.so $mksharedlibrpath/a/path objs"
else
inf "        shared libraries not supported"
fi

inf "Configuration for the native-code compiler:"
if test "$arch" = "none"; then
  inf "        (not supported on this platform)"
else
  if test "$model" = "default"; then
    inf "        hardware architecture..... $arch"
  else
    inf "        hardware architecture..... $arch ($model)"
  fi
  if test "$system" = "unknown"; then : ; else
  inf "        OS variant................ $system"
  fi
  inf "        C compiler used........... $nativecc"
  inf "        options for compiling..... $nativecccompopts"
  inf "        options for linking....... $nativecclinkopts $cclibs"
  inf "        assembler ................ $as"
  inf "        preprocessed assembler ... $aspp"
  if test "$asm_cfi_supported" = "true"; then
  inf "        assembler supports CFI ... yes"
  else
  inf "        assembler supports CFI ... no"
  fi
  if test "$with_frame_pointers" = "true"; then
  inf "        with frame pointers....... yes"
  else
  inf "        with frame pointers....... no"
  fi
  if $no_naked_pointers; then
  inf "        naked pointers forbidden.. yes"
  else
  inf "        naked pointers forbidden.. no"
  fi
  inf "        native dynlink ........... $natdynlink"
  if test "$profiling" = "prof"; then
  inf "        profiling with gprof ..... supported"
  else
  inf "        profiling with gprof ..... not supported"
  fi
fi

if test "$with_debugger" = "ocamldebugger"; then
  inf "Source-level replay debugger: supported"
else
  inf "Source-level replay debugger: not supported"
fi

if test "$debugruntime" = "runtimed"; then
  inf "Debug runtime will be compiled and installed"
fi

inf "Additional libraries supported:"
inf "        $otherlibraries"

inf "Configuration for the \"num\" library:"
inf "        target architecture ...... $bng_arch (asm level $bng_asm_level)"

if $has_graph; then
inf "Configuration for the \"graph\" library:"
inf "        options for compiling .... $x11_include"
inf "        options for linking ...... $x11_link"
else
inf "The \"graph\" library: not supported"
fi

inf
inf "** OCaml configuration completed successfully **"
inf

if test ! -z "$MACOSX_DEPLOYMENT_TARGET"; then
  wrn "The environment variable MACOSX_DEPLOYMENT_TARGET is set.\n" \
      "This will probably prevent compiling the OCaml system."
fi<|MERGE_RESOLUTION|>--- conflicted
+++ resolved
@@ -468,7 +468,6 @@
      fi;;
 esac
 
-<<<<<<< HEAD
 # Check C preprocessor (particularly, whether it supports -P)
 
 cpp_output="`$cpp cpp.c | tr -d '[[:space:]]'`"
@@ -477,14 +476,9 @@
     err "C preprocessor not working: got '$cpp_output', expected 'ok'"
 fi
 
-# Determine which ocamlrun executable to use; for cross-compilation, a native
-# "ocamlrun" executable must be available on the system.
-if test x"$target" != x"$host"; then
-=======
 # For cross-compilation, we need a host-based ocamlrun and ocamlyacc,
 # and the user must specify the target BINDIR
 if $cross_compiler; then
->>>>>>> a60a6b49
   if ! sh ./searchpath ocamlrun; then
     err "Cross-compilation requires an ocaml runtime environment\n" \
         "(the ocamlrun binary). Moreover, its version must be the same\n" \
