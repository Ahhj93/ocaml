--- conflicted
+++ resolved
@@ -241,13 +241,8 @@
       caml_alloc_backtrace_buffer() == -1)
     return;
 
-<<<<<<< HEAD
   if (Caml_state->backtrace_pos >= BACKTRACE_BUFFER_SIZE) return;
-  /* testing the code region is needed: PR#1554 */
-=======
-  if (caml_backtrace_pos >= BACKTRACE_BUFFER_SIZE) return;
   /* testing the code region is needed: PR#8026 */
->>>>>>> 8e5e3c0e
   if (find_debug_info(pc) != NULL)
     Caml_state->backtrace_buffer[Caml_state->backtrace_pos++] = pc;
 
