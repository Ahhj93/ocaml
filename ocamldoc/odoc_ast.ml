(**************************************************************************)
(*                                                                        *)
(*                                 OCaml                                  *)
(*                                                                        *)
(*             Maxence Guesdon, projet Cristal, INRIA Rocquencourt        *)
(*                                                                        *)
(*   Copyright 2001 Institut National de Recherche en Informatique et     *)
(*     en Automatique.                                                    *)
(*                                                                        *)
(*   All rights reserved.  This file is distributed under the terms of    *)
(*   the GNU Lesser General Public License version 2.1, with the          *)
(*   special exception on linking described in the file LICENSE.          *)
(*                                                                        *)
(**************************************************************************)

(** Analysis of implementation files. *)
open Asttypes
open Types
open Typedtree

let print_DEBUG3 s = print_string s ; print_newline ();;
let print_DEBUG s = print_string s ; print_newline ();;

type typedtree = (Typedtree.structure * Typedtree.module_coercion)

open Odoc_parameter
open Odoc_value
open Odoc_type
open Odoc_extension
open Odoc_exception
open Odoc_class
open Odoc_module
open Odoc_types

(** This module is used to search for structure items by name in a Typedtree.structure.
   One function creates two hash tables, which can then be used to search for elements.
   Class elements do not use tables.
*)
module Typedtree_search =
  struct
    type ele =
      | M of string
      | MT of string
      | T of string
      | C of string
      | CT of string
      | X of string
      | E of string
      | P of string

    type tab = (ele, Typedtree.structure_item_desc) Hashtbl.t
    type tab_values = (Odoc_module.Name.t, Typedtree.pattern * Typedtree.expression) Hashtbl.t

    let iter_val_pattern = function
      | Typedtree.Tpat_any -> None
      | Typedtree.Tpat_var (name, _) -> Some (Name.from_ident name)
      | Typedtree.Tpat_tuple _ -> None (* FIXME when we will handle tuples *)
      | _ -> None

    let add_to_hashes table table_values tt =
      match tt with
      | Typedtree.Tstr_module mb ->
          Option.iter (fun id ->
            Hashtbl.add table (M (Name.from_ident id)) tt) mb.mb_id
      | Typedtree.Tstr_recmodule mods ->
          List.iter
            (fun mb ->
               Option.iter (fun id ->
                 Hashtbl.add table (M (Name.from_ident id))
                   (Typedtree.Tstr_module mb)
               ) mb.mb_id
            )
            mods
      | Typedtree.Tstr_modtype mtd ->
          Hashtbl.add table (MT (Name.from_ident mtd.mtd_id)) tt
      | Typedtree.Tstr_typext te -> begin
          match te.tyext_constructors with
            [] -> assert false
          | ext :: _ -> Hashtbl.add table (X (Name.from_ident ext.ext_id)) tt
        end
      | Typedtree.Tstr_exception ext ->
          Hashtbl.add table (E (Name.from_ident ext.tyexn_constructor.ext_id)) tt
      | Typedtree.Tstr_effect _ext -> failwith "Not implemented" (* FIXME *)
      | Typedtree.Tstr_type (rf, ident_type_decl_list) ->
          List.iter
            (fun td ->
              Hashtbl.add table (T (Name.from_ident td.typ_id))
                (Typedtree.Tstr_type (rf, [td])))
            ident_type_decl_list
      | Typedtree.Tstr_class info_list ->
          List.iter
            (fun (ci, s) ->
              Hashtbl.add table (C (Name.from_ident ci.ci_id_class))
                (Typedtree.Tstr_class [ci, s]))
            info_list
      | Typedtree.Tstr_class_type info_list ->
          List.iter
            (fun ((id,_,_) as ci) ->
              Hashtbl.add table
                (CT (Name.from_ident id))
                (Typedtree.Tstr_class_type [ci]))
            info_list
      | Typedtree.Tstr_value (_, pat_exp_list) ->
          List.iter
            (fun {vb_pat=pat; vb_expr=exp} ->
              match iter_val_pattern pat.Typedtree.pat_desc with
                None -> ()
              | Some n -> Hashtbl.add table_values n (pat,exp)
            )
            pat_exp_list
      | Typedtree.Tstr_primitive vd ->
          Hashtbl.add table (P (Name.from_ident vd.val_id)) tt
      | Typedtree.Tstr_open _ -> ()
      | Typedtree.Tstr_include _ -> ()
      | Typedtree.Tstr_eval _ -> ()
      | Typedtree.Tstr_attribute _ -> ()

    let tables typedtree =
      let t = Hashtbl.create 13 in
      let t_values = Hashtbl.create 13 in
      List.iter (fun str -> add_to_hashes t t_values str.str_desc) typedtree;
      (t, t_values)

    let search_module table name =
      match Hashtbl.find table (M name) with
        (Typedtree.Tstr_module mb) -> mb.mb_expr
      | _ -> assert false

    let search_module_type table name =
      match Hashtbl.find table (MT name) with
      | (Typedtree.Tstr_modtype mtd) -> mtd
      | _ -> assert false

    let search_extension table name =
      match Hashtbl.find table (X name) with
      | (Typedtree.Tstr_typext tyext) -> tyext
      | _ -> assert false

    let search_exception table name =
      match Hashtbl.find table (E name) with
      | (Typedtree.Tstr_exception ext) -> ext
      | _ -> assert false

    let search_type_declaration table name =
      match Hashtbl.find table (T name) with
      | (Typedtree.Tstr_type (_, [td])) -> td
      | _ -> assert false

    let search_class_exp table name =
      match Hashtbl.find table (C name) with
      | (Typedtree.Tstr_class [(ci, _ )]) ->
          let ce = ci.ci_expr in
          (
           try
             let type_decl = search_type_declaration table name in
             (ce, type_decl.typ_type.Types.type_params)
           with
             Not_found ->
               (ce, [])
          )
      | _ -> assert false

    let search_class_type_declaration table name =
      match Hashtbl.find table (CT name) with
      | (Typedtree.Tstr_class_type [(_,_,cltype_decl)]) -> cltype_decl
      | _ -> assert false

    let search_value table name = Hashtbl.find table name

    let search_primitive table name =
      match Hashtbl.find table (P name) with
        Tstr_primitive vd -> vd.val_val.Types.val_type
      | _ -> assert false

    let get_nth_inherit_class_expr cls n =
      let rec iter cpt = function
        | [] ->
            raise Not_found
        | { cf_desc = Typedtree.Tcf_inherit (_, clexp, _, _, _) } :: q ->
            if n = cpt then clexp else iter (cpt+1) q
        | _ :: q ->
            iter cpt q
      in
      iter 0 cls.Typedtree.cstr_fields

    let search_attribute_type cls name =
      let rec iter = function
        | [] ->
            raise Not_found
        | { cf_desc = Typedtree.Tcf_val (_, _, ident, Tcfk_concrete (_, exp), _) } :: _
          when Name.from_ident ident = name ->
            exp.Typedtree.exp_type
        | { cf_desc = Typedtree.Tcf_val (_, _, ident, Tcfk_virtual typ, _) } :: _
          when Name.from_ident ident = name ->
            typ.Typedtree.ctyp_type
        | _ :: q ->
            iter q
      in
      iter cls.Typedtree.cstr_fields

   let search_method_expression cls name =
      let rec iter = function
        | [] ->
            raise Not_found
        | { cf_desc = Typedtree.Tcf_method (label, _, Tcfk_concrete (_, exp)) } :: _ when label.txt = name ->
            exp
        | _ :: q ->
            iter q
      in
      iter cls.Typedtree.cstr_fields
  end

module Analyser =
  functor (My_ir : Odoc_sig.Info_retriever) ->

  struct
    module Sig = Odoc_sig.Analyser (My_ir)

    (** This variable is used to load a file as a string and retrieve characters from it.*)
    let file = Sig.file

    (** The name of the analysed file. *)
    let file_name = Sig.file_name

    (** This function takes two indexes (start and end) and returns the string
       corresponding to the indexes in the file global variable. The function
       prepare_file must have been called to fill the file global variable.*)
    let get_string_of_file = Sig.get_string_of_file

    (** This function loads the given file in the file global variable
       and sets file_name.*)
    let prepare_file = Sig.prepare_file

    (** The function used to get the comments in a class. *)
    let get_comments_in_class = Sig.get_comments_in_class

    (** The function used to get the comments in a module. *)
    let get_comments_in_module = Sig.get_comments_in_module

    (** This function takes a parameter pattern and builds the
       corresponding [parameter] structure. The f_desc function
       is used to retrieve a parameter description, if any, from
       a parameter name.
    *)
    let tt_param_info_from_pattern env f_desc pat =
      let rec iter_pattern pat =
        match pat.pat_desc with
          Typedtree.Tpat_var (ident, _) ->
            let name = Name.from_ident ident in
            Simple_name { sn_name = name ;
                          sn_text = f_desc name ;
                          sn_type = Odoc_env.subst_type env pat.pat_type
                        }

        | Typedtree.Tpat_alias (pat, _, _) ->
            iter_pattern pat

        | Typedtree.Tpat_tuple patlist ->
            Tuple
              (List.map iter_pattern patlist,
               Odoc_env.subst_type env pat.pat_type)

        | Typedtree.Tpat_construct (_, cons_desc, _) when
            (* we give a name to the parameter only if it unit *)
            (match cons_desc.cstr_res.desc with
              Tconstr (p, _, _) ->
                Path.same p Predef.path_unit
            | _ ->
                false)
          ->
            (* a () argument, it never has description *)
            Simple_name { sn_name = "()" ;
                          sn_text = None ;
                          sn_type = Odoc_env.subst_type env pat.pat_type
                        }

        | _ ->
            (* implicit pattern matching -> anonymous parameter *)
            Simple_name { sn_name = "()" ;
                          sn_text = None ;
                          sn_type = Odoc_env.subst_type env pat.pat_type
                        }
      in
      iter_pattern pat

    (** Analysis of the parameter of a function. Return a list of t_parameter created from
       the (pattern, expression) structures encountered. *)
    let rec tt_analyse_function_parameters env current_comment_opt pat_exp_list =
      match pat_exp_list with
        [] ->
          (* This case means we have a 'function' without pattern, that's impossible *)
          raise (Failure "tt_analyse_function_parameters: 'function' without pattern")

      | {c_lhs=pattern_param} :: _second_ele :: _ ->
          (* implicit pattern matching -> anonymous parameter and no more parameter *)
          (* FIXME : label ? *)
          let parameter = Odoc_parameter.Tuple ([], Odoc_env.subst_type env pattern_param.pat_type) in
          [ parameter ]

      | {c_lhs=pattern_param; c_rhs=func_body} :: [] ->
          let parameter =
            tt_param_info_from_pattern
              env
              (Odoc_parameter.desc_from_info_opt current_comment_opt)
              pattern_param

          in
         (* For optional parameters with a default value, a special treatment is required *)
         (* we look if the name of the parameter we just add is "*opt*", which means
            that there is a let param_name = ... in ... just right now *)
          let (p, next_exp) =
            match parameter with
              Simple_name { sn_name = "*opt*" } ->
                (
                 (
                  match func_body.exp_desc with
                    Typedtree.Texp_let (_, {vb_pat={pat_desc = Typedtree.Tpat_var (id, _) };
                                            vb_expr=exp} :: _, func_body2) ->
                      let name = Name.from_ident id in
                      let new_param = Simple_name
                          { sn_name = name ;
                            sn_text = Odoc_parameter.desc_from_info_opt current_comment_opt name ;
                            sn_type = Odoc_env.subst_type env exp.exp_type
                          }
                      in
                      (new_param, func_body2)
                  | _ ->
                      print_DEBUG3 "Pas le bon filtre pour le parametre optionnel avec valeur par defaut.";
                      (parameter, func_body)
                 )
                )
            | _ ->
                (parameter, func_body)
          in
         (* continue if the body is still a function *)
          match next_exp.exp_desc with
            Texp_function { cases = pat_exp_list ; _ } ->
              p :: (tt_analyse_function_parameters env current_comment_opt pat_exp_list)
          | _ ->
              (* something else ; no more parameter *)
              [ p ]

     (** Analysis of a Tstr_value from the typedtree. Create and return a list of [t_value].
        @raise Failure if an error occurs.*)
     let tt_analyse_value env current_module_name comment_opt loc pat_exp rec_flag =
       let (pat, exp) = pat_exp in
       match (pat.pat_desc, exp.exp_desc) with
         (Typedtree.Tpat_var (ident, _), Typedtree.Texp_function { cases = pat_exp_list2; _ }) ->
           (* a new function is defined *)
           let name_pre = Name.from_ident ident in
           let name = Name.parens_if_infix name_pre in
           let complete_name = Name.concat current_module_name name in
           let code =
              if !Odoc_global.keep_code then
                Some (get_string_of_file loc.Location.loc_start.Lexing.pos_cnum
                      loc.Location.loc_end.Lexing.pos_cnum)
              else
                None
            in
           (* create the value *)
           let new_value = {
             val_name = complete_name ;
             val_info = comment_opt ;
             val_type = Odoc_env.subst_type env pat.Typedtree.pat_type ;
             val_recursive = rec_flag = Asttypes.Recursive ;
             val_parameters = tt_analyse_function_parameters env comment_opt pat_exp_list2 ;
             val_code = code ;
             val_loc = { loc_impl = Some loc ; loc_inter = None } ;
           }
           in
           [ new_value ]

       | (Typedtree.Tpat_var (ident, _), _) ->
           (* a new value is defined *)
           let name_pre = Name.from_ident ident in
           let name = Name.parens_if_infix name_pre in
           let complete_name = Name.concat current_module_name name in
           let code =
             if !Odoc_global.keep_code then
                Some (get_string_of_file loc.Location.loc_start.Lexing.pos_cnum
                      loc.Location.loc_end.Lexing.pos_cnum)
             else
               None
            in
           let new_value = {
             val_name = complete_name ;
             val_info = comment_opt ;
             val_type = Odoc_env.subst_type env pat.Typedtree.pat_type ;
             val_recursive = rec_flag = Asttypes.Recursive ;
             val_parameters = [] ;
             val_code = code ;
             val_loc = { loc_impl = Some loc ; loc_inter = None } ;
           }
           in
           [ new_value ]

       | (Typedtree.Tpat_tuple _, _) ->
           (* new identifiers are defined *)
           (* FIXME : by now we don't accept to have global variables defined in tuples *)
           []

       | _ ->
           (* something else, we don't care ? FIXME *)
           []

    (** This function takes a Typedtree.class_expr and returns a string which can stand for the class name.
       The name can be "object ... end" if the class expression is not an ident or a class constraint or a class apply. *)
    let rec tt_name_of_class_expr clexp =
(*
      (
       match clexp.Typedtree.cl_desc with
         Tclass_ident _ -> prerr_endline "Tclass_ident"
       | Tclass_structure _ -> prerr_endline "Tclass_structure"
       | Tclass_fun _ -> prerr_endline "Tclass_fun"
       | Tclass_apply _ -> prerr_endline "Tclass_apply"
       | Tclass_let _ -> prerr_endline "Tclass_let"
       | Tclass_constraint _ -> prerr_endline "Tclass_constraint"
      );
*)
      match clexp.Typedtree.cl_desc with
        Typedtree.Tcl_ident (p, _, _) -> Name.from_path p
      | Typedtree.Tcl_constraint (class_expr, _, _, _, _)
      | Typedtree.Tcl_apply (class_expr, _) -> tt_name_of_class_expr class_expr
(*
      | Typedtree.Tclass_fun (_, _, class_expr, _) -> tt_name_of_class_expr class_expr
      | Typedtree.Tclass_let (_,_,_, class_expr) -> tt_name_of_class_expr class_expr
*)
      |  _ -> Odoc_messages.object_end

    (** Analysis of a method expression to get the method parameters.
       @param first indicates if we're analysing the method for
       the first time ; in that case we must not keep the first parameter,
       which is "self-*", the object itself.
    *)
    let rec tt_analyse_method_expression env current_method_name comment_opt ?(first=true) exp =
      match exp.Typedtree.exp_desc with
        Typedtree.Texp_function { cases = pat_exp_list; _ } ->
          (
           match pat_exp_list with
             [] ->
               (* it is not a function since there are no parameters *)
               (* we can't get here normally *)
               raise (Failure (Odoc_messages.bad_tree^" "^(Odoc_messages.method_without_param current_method_name)))
           | l ->
               match l with
                 [] ->
                   (* impossible case, it has already been filtered *)
                   assert false
               | {c_lhs=pattern_param} :: _second_ele :: _ ->
                   (* implicit pattern matching -> anonymous parameter *)
                   (* Note : We can't match this pattern if it is the first call to the function. *)
                   let new_param = Simple_name
                       { sn_name = "??" ; sn_text =  None;
                         sn_type = Odoc_env.subst_type env pattern_param.Typedtree.pat_type }
                   in
                   [ new_param ]

               | {c_lhs=pattern_param; c_rhs=body} :: [] ->
                   (* if this is the first call to the function, this is the first parameter and we skip it *)
                   if not first then
                     (
                      let parameter =
                        tt_param_info_from_pattern
                          env
                          (Odoc_parameter.desc_from_info_opt comment_opt)
                          pattern_param
                      in
                      (* For optional parameters with a default value, a special treatment is required. *)
                      (* We look if the name of the parameter we just add is "*opt*", which means
                         that there is a let param_name = ... in ... just right now. *)
                      let (current_param, next_exp) =
                        match parameter with
                          Simple_name { sn_name = "*opt*"} ->
                            (
                             (
                              match body.exp_desc with
                                Typedtree.Texp_let (_, {vb_pat={pat_desc = Typedtree.Tpat_var (id, _) };
                                                        vb_expr=exp} :: _, body2) ->
                                  let name = Name.from_ident id in
                                  let new_param = Simple_name
                                      { sn_name = name ;
                                        sn_text = Odoc_parameter.desc_from_info_opt comment_opt name ;
                                        sn_type = Odoc_env.subst_type env exp.Typedtree.exp_type ;
                                      }
                                  in
                                  (new_param, body2)
                              | _ ->
                                  print_DEBUG3 "Pas le bon filtre pour le parametre optionnel avec valeur par defaut.";
                                  (parameter, body)
                             )
                            )
                        | _ ->
                            (* no *opt* parameter, we add the parameter then continue *)
                            (parameter, body)
                      in
                      current_param :: (tt_analyse_method_expression env current_method_name comment_opt ~first: false next_exp)
                     )
                   else
                     tt_analyse_method_expression env current_method_name comment_opt ~first: false body
          )
      | _ ->
          (* no more parameter *)
          []

    (** Analysis of a [Parsetree.class_struture] and a [Typedtree.class_structure] to get a couple
       (inherited classes, class elements). *)
    let analyse_class_structure env current_class_name tt_class_sig last_pos pos_limit p_cls tt_cls _table =
      let rec iter acc_inher acc_fields last_pos = function
        | [] ->
            let s = get_string_of_file last_pos pos_limit in
            let (_, ele_coms) = My_ir.all_special !file_name s in
            let ele_comments =
              List.fold_left
                (fun acc -> fun sc ->
                  match sc.Odoc_types.i_desc with
                    None ->
                      acc
                  | Some t ->
                      acc @ [Class_comment t])
                []
                ele_coms
            in
            (acc_inher, acc_fields @ ele_comments)
          | item :: q ->
              let loc = item.Parsetree.pcf_loc in
              match item.Parsetree.pcf_desc with
        | (Parsetree.Pcf_inherit (_, p_clexp, _))  ->
            let tt_clexp =
              let n = List.length acc_inher in
              try Typedtree_search.get_nth_inherit_class_expr tt_cls n
              with Not_found ->
                raise (Failure (
                       Odoc_messages.inherit_classexp_not_found_in_typedtree n))
            in
            let (info_opt, ele_comments) =
              get_comments_in_class last_pos
                p_clexp.Parsetree.pcl_loc.Location.loc_start.Lexing.pos_cnum
            in
            let text_opt =
              match info_opt with None -> None
              | Some i -> i.Odoc_types.i_desc in
            let name = tt_name_of_class_expr tt_clexp in
            let inher =
              {
                ic_name = Odoc_env.full_class_or_class_type_name env name ;
                ic_class = None ;
                ic_text = text_opt ;
              }
            in
            iter (acc_inher @ [ inher ]) (acc_fields @ ele_comments)
              p_clexp.Parsetree.pcl_loc.Location.loc_end.Lexing.pos_cnum
              q

      | Parsetree.Pcf_val ({ txt = label }, mutable_flag, k) ->
            let virt = match k with Parsetree.Cfk_virtual _ -> true | Parsetree.Cfk_concrete _ -> false in
            let complete_name = Name.concat current_class_name label in
            let (info_opt, ele_comments) = get_comments_in_class last_pos loc.Location.loc_start.Lexing.pos_cnum in
            let type_exp =
              try Typedtree_search.search_attribute_type tt_cls label
              with Not_found ->
                raise (Failure (Odoc_messages.attribute_not_found_in_typedtree complete_name))
          in
          let code =
            if !Odoc_global.keep_code then
              Some (get_string_of_file loc.Location.loc_start.Lexing.pos_cnum
                    loc.Location.loc_end.Lexing.pos_cnum)
            else
              None
          in
          let att =
            {
              att_value = { val_name = complete_name ;
                val_info = info_opt ;
                val_type = Odoc_env.subst_type env type_exp ;
                val_recursive = false ;
                val_parameters = [] ;
                val_code = code ;
                val_loc = { loc_impl = Some loc ; loc_inter = None } ;
              } ;
              att_mutable = mutable_flag = Asttypes.Mutable ;
              att_virtual = virt ;
            }
          in
          iter acc_inher (acc_fields @ ele_comments @ [ Class_attribute att ]) loc.Location.loc_end.Lexing.pos_cnum q

        | (Parsetree.Pcf_method  ({ txt = label }, private_flag, Parsetree.Cfk_virtual _)) ->
            let complete_name = Name.concat current_class_name label in
            let (info_opt, ele_comments) = get_comments_in_class last_pos loc.Location.loc_start.Lexing.pos_cnum in
            let met_type =
              try Odoc_sig.Signature_search.search_method_type label tt_class_sig
              with Not_found -> raise (Failure (Odoc_messages.method_type_not_found current_class_name label))
            in
            let real_type =
              match met_type.Types.desc with
              Tarrow (_, _, t, _) ->
                t
            |  _ ->
                (* ?!? : not an arrow type ! return the original type *)
                met_type
          in
          let code =
            if !Odoc_global.keep_code then
              Some (get_string_of_file loc.Location.loc_start.Lexing.pos_cnum
               loc.Location.loc_end.Lexing.pos_cnum)
            else
              None
          in
          let met =
            {
              met_value = {
                val_name = complete_name ;
                val_info = info_opt ;
                val_type = Odoc_env.subst_type env real_type ;
                val_recursive = false ;
                val_parameters = [] ;
                val_code = code ;
                val_loc = { loc_impl = Some loc ; loc_inter = None } ;
              } ;
              met_private = private_flag = Asttypes.Private ;
              met_virtual = true ;
            }
          in
          (* update the parameter description *)
          Odoc_value.update_value_parameters_text met.met_value;

          iter acc_inher (acc_fields @ ele_comments @ [ Class_method met ]) loc.Location.loc_end.Lexing.pos_cnum q

        | (Parsetree.Pcf_method ({ txt = label }, private_flag, Parsetree.Cfk_concrete _)) ->
            let complete_name = Name.concat current_class_name label in
            let (info_opt, ele_comments) = get_comments_in_class last_pos loc.Location.loc_start.Lexing.pos_cnum in
            let exp =
              try Typedtree_search.search_method_expression tt_cls label
            with Not_found -> raise (Failure (Odoc_messages.method_not_found_in_typedtree complete_name))
          in
          let real_type =
            match exp.exp_type.desc with
              Tarrow (_, _, t,_) ->
                t
            |  _ ->
                (* ?!? : not an arrow type ! return the original type *)
                exp.Typedtree.exp_type
          in
          let code =
            if !Odoc_global.keep_code then
                Some (get_string_of_file loc.Location.loc_start.Lexing.pos_cnum
               loc.Location.loc_end.Lexing.pos_cnum)
            else
              None
          in
          let met =
            {
              met_value = { val_name = complete_name ;
                val_info = info_opt ;
                val_type = Odoc_env.subst_type env real_type ;
                val_recursive = false ;
                val_parameters = tt_analyse_method_expression env complete_name info_opt exp ;
                val_code = code ;
                val_loc = { loc_impl = Some loc ; loc_inter = None } ;
              } ;
              met_private = private_flag = Asttypes.Private ;
              met_virtual = false ;
              }
          in
          (* update the parameter description *)
          Odoc_value.update_value_parameters_text met.met_value;

          iter acc_inher (acc_fields @ ele_comments @ [ Class_method met ]) loc.Location.loc_end.Lexing.pos_cnum q

        | Parsetree.Pcf_constraint (_, _) ->
            (* don't give a $*%@ ! *)
            iter acc_inher acc_fields loc.Location.loc_end.Lexing.pos_cnum q

        | (Parsetree.Pcf_initializer exp) ->
            iter acc_inher acc_fields exp.Parsetree.pexp_loc.Location.loc_end.Lexing.pos_cnum q

        | Parsetree.Pcf_attribute _ ->
            iter acc_inher acc_fields loc.Location.loc_end.Lexing.pos_cnum q

        | Parsetree.Pcf_extension _ -> assert false
      in
      iter [] [] last_pos (p_cls.Parsetree.pcstr_fields)

    (** Analysis of a [Parsetree.class_expr] and a [Typedtree.class_expr] to get a pair (class parameters, class kind). *)
    let rec analyse_class_kind env current_class_name comment_opt last_pos p_class_expr tt_class_exp table =
      match (p_class_expr.Parsetree.pcl_desc, tt_class_exp.Typedtree.cl_desc) with
        (Parsetree.Pcl_constr (lid, _), tt_class_exp_desc ) ->
          let name =
            match tt_class_exp_desc with
              Typedtree.Tcl_ident (p,_,_) -> Name.from_path p
            | _ ->
                (* we try to get the name from the environment. *)
                (* FIXME : Unfortunately, we don't have a Tclass_ident :-( even for a class tutu = toto *)
                Name.from_longident lid.txt
          in
          (* Here, type parameters are not present as Types.type_expr,
             however they can be found in the class_type *)
          let params =
            match tt_class_exp.Typedtree.cl_type with
              Types.Cty_constr (_p2, type_exp_list, _cltyp) ->
                (* cltyp is the class type for [type_exp_list] p *)
                type_exp_list
            | _ ->
                []
          in
          ([],
           Class_constr
             {
               cco_name = Odoc_env.full_class_name env name ;
               cco_class = None ;
               cco_type_parameters = List.map (Odoc_env.subst_type env) params ;
             } )

      | (Parsetree.Pcl_structure p_class_structure, Typedtree.Tcl_structure tt_class_structure) ->
          (* we need the class signature to get the type of methods in analyse_class_structure *)
          let tt_class_sig =
            match tt_class_exp.Typedtree.cl_type with
              Types.Cty_signature class_sig -> class_sig
            | _ -> raise (Failure "analyse_class_kind: no class signature for a class structure.")
          in
          let (inherited_classes, class_elements) = analyse_class_structure
              env
              current_class_name
              tt_class_sig
              last_pos
              p_class_expr.Parsetree.pcl_loc.Location.loc_end.Lexing.pos_cnum
              p_class_structure
              tt_class_structure
              table
          in
          ([],
           Class_structure (inherited_classes, class_elements) )

      | (Parsetree.Pcl_fun (_label, _expression_opt, _pattern, p_class_expr2),
         Typedtree.Tcl_fun (_, pat, _ident_exp_list, tt_class_expr2, _partial)) ->
           (* we check that this is not an optional parameter with
              a default value. In this case, we look for the good parameter pattern *)
           let (parameter, next_tt_class_exp) =
             match pat.Typedtree.pat_desc with
               Typedtree.Tpat_var (ident, _) when Name.from_ident ident = "*opt*" ->
                 (
                  (* there must be a Tcl_let just after *)
                  match tt_class_expr2.Typedtree.cl_desc with
                    Typedtree.Tcl_let (_, {vb_pat={pat_desc = Typedtree.Tpat_var (id,_) };
                                           vb_expr=exp} :: _, _, tt_class_expr3) ->
                      let name = Name.from_ident id in
                      let new_param = Simple_name
                          { sn_name = name ;
                            sn_text = Odoc_parameter.desc_from_info_opt comment_opt name ;
                            sn_type = Odoc_env.subst_type env exp.exp_type
                          }
                      in
                      (new_param, tt_class_expr3)
                 | _ ->
                     (* strange case *)
                     (* we create the parameter and add it to the class *)
                     raise (Failure "analyse_class_kind: strange case")
                 )
             | _ ->
                 (* no optional parameter with default value, we create the parameter *)
                 let new_param =
                   tt_param_info_from_pattern
                     env
                     (Odoc_parameter.desc_from_info_opt comment_opt)
                     pat
                 in
                 (new_param, tt_class_expr2)
           in
           let (params, k) = analyse_class_kind
              env current_class_name comment_opt last_pos p_class_expr2
                next_tt_class_exp table
            in
           (parameter :: params, k)

      | (Parsetree.Pcl_apply (p_class_expr2, _), Tcl_apply (tt_class_expr2, exp_opt_optional_list)) ->
          let applied_name =
            (* we want an ident, or else the class applied will appear in the form object ... end,
               because if the class applied has no name, the code is kinda ugly, isn't it ? *)
            match tt_class_expr2.Typedtree.cl_desc with
              Typedtree.Tcl_ident (p,_,_) -> Name.from_path p (* FIXME : obtain the full name *)
            | _ ->
                (* FIXME : Unfortunately, we don't have a Tclass_ident :-( even for a class tutu = toto *)
                match p_class_expr2.Parsetree.pcl_desc with
                  Parsetree.Pcl_constr (lid, _) ->
                    (* we try to get the name from the environment. *)
                    Name.from_longident lid.txt
                |  _ ->
                    Odoc_messages.object_end
          in
          let param_exps = List.fold_left
              (fun acc -> fun (_, exp_opt) ->
                match exp_opt with
                  None -> acc
                | Some e -> acc @ [e])
              []
              exp_opt_optional_list
          in
          let param_types = List.map (fun e -> e.Typedtree.exp_type) param_exps in
          let params_code =
            List.map
              (fun e -> get_string_of_file
                  e.exp_loc.Location.loc_start.Lexing.pos_cnum
                  e.exp_loc.Location.loc_end.Lexing.pos_cnum)
              param_exps
          in
          ([],
           Class_apply
             { capp_name = Odoc_env.full_class_name env applied_name ;
               capp_class = None ;
               capp_params = param_types ;
               capp_params_code = params_code ;
             } )

      | (Parsetree.Pcl_let (_, _, p_class_expr2), Typedtree.Tcl_let (_, _, _, tt_class_expr2)) ->
          (* we don't care about these lets *)
          analyse_class_kind
              env current_class_name comment_opt last_pos p_class_expr2
              tt_class_expr2 table

      | (Parsetree.Pcl_constraint (p_class_expr2, _p_class_type2),
         Typedtree.Tcl_constraint (tt_class_expr2, _, _, _, _)) ->
          let (l, class_kind) = analyse_class_kind
              env current_class_name comment_opt last_pos p_class_expr2
                tt_class_expr2 table
            in
            (* FIXME analysis of the class type ? We don't have all the infos. cf. Odoc_sig.analyse_class_type_kind *)
          let class_type_kind =
            (*Sig.analyse_class_type_kind
              env
              ""
              p_class_type2.Parsetree.pcty_loc.Location.loc_start.Lexing.pos_cnum
              p_class_type2
              tt_class_expr2.Typedtree.cl_type
            *)
            Class_type { cta_name = Odoc_messages.object_end ;
                         cta_class = None ; cta_type_parameters = [] }
          in
          (l, Class_constraint (class_kind, class_type_kind))

      | _ ->
          raise (Failure "analyse_class_kind: Parsetree and typedtree don't match.")

    (** Analysis of a [Parsetree.class_declaration] and a [Typedtree.class_expr] to return a [t_class].*)
    let analyse_class env current_module_name comment_opt p_class_decl tt_type_params tt_class_exp table =
      let name = p_class_decl.Parsetree.pci_name in
      let complete_name = Name.concat current_module_name name.txt in
      let loc = p_class_decl.Parsetree.pci_expr.Parsetree.pcl_loc in
      let pos_start = loc.Location.loc_start.Lexing.pos_cnum in
      let type_parameters = tt_type_params in
      let virt = p_class_decl.Parsetree.pci_virt = Asttypes.Virtual in
      let cltype = Odoc_env.subst_class_type env tt_class_exp.Typedtree.cl_type in
      let (parameters, kind) = analyse_class_kind
          env
          complete_name
          comment_opt
          pos_start
          p_class_decl.Parsetree.pci_expr
          tt_class_exp
          table
      in
      {
        cl_name = complete_name ;
        cl_info = comment_opt ;
        cl_type = cltype ;
        cl_virtual = virt ;
        cl_type_parameters = type_parameters ;
        cl_kind = kind ;
        cl_parameters = parameters ;
        cl_loc = { loc_impl = Some loc ; loc_inter = None } ;
      }

    (** Get a name from a module expression, or "struct ... end" if the module expression
       is not an ident of a constraint on an ident. *)
    let rec tt_name_from_module_expr mod_expr =
      match mod_expr.Typedtree.mod_desc with
        Typedtree.Tmod_ident (p,_) -> Name.from_path p
      | Typedtree.Tmod_constraint (m_exp, _, _, _) -> tt_name_from_module_expr m_exp
      | Typedtree.Tmod_structure _
      | Typedtree.Tmod_functor _
      | Typedtree.Tmod_apply _
      | Typedtree.Tmod_unpack _ ->
          Odoc_messages.struct_end

    (** Get the list of included modules in a module structure of a typed tree. *)
    let tt_get_included_module_list tt_structure =
      let f acc item =
        match item.str_desc with
          Typedtree.Tstr_include incl ->
            acc @ [
                  { (* FIXME : search within modules and module types, with which env ? *)
                    im_name = tt_name_from_module_expr incl.incl_mod ;
                    im_module = None ;
                    im_info = None ;
                  }
                ]
        | _ ->
            acc
      in
      List.fold_left f [] tt_structure.str_items

    (** This function takes a [module element list] of a module and replaces the "dummy" included modules with
       the ones found in typed tree structure of the module. *)
    let replace_dummy_included_modules module_elements included_modules =
      let rec f = function
        | ([], _) ->
            []
        | ((Element_included_module im) :: q, (im_repl :: im_q)) ->
            (Element_included_module { im_repl with im_info = im.im_info })
            :: (f (q, im_q))
        | ((Element_included_module im) :: q, []) ->
            (Element_included_module im) :: q
        | (ele :: q, l) ->
            ele :: (f (q, l))
      in
      f (module_elements, included_modules)

    (** This function removes the elements of the module which does not
       belong to the given module type, if the module type is expanded
       and the module has a "structure" kind. *)
    let rec filter_module_with_module_type_constraint m mt =
      match m.m_kind, mt with
        Module_struct l, Types.Mty_signature lsig ->
          m.m_kind <- Module_struct (filter_module_elements_with_module_type_constraint l lsig);
          m.m_type <- mt;
      | _ -> ()

    (** This function removes the elements of the module type which does not
       belong to the given module type, if the module type is expanded
       and the module type has a "structure" kind. *)
    and filter_module_type_with_module_type_constraint mtyp mt =
      match mtyp.mt_kind, mt with
        Some Module_type_struct l, Types.Mty_signature lsig ->
          mtyp.mt_kind <- Some (Module_type_struct (filter_module_elements_with_module_type_constraint l lsig));
          mtyp.mt_type <- Some mt;
      | _ -> ()

    and filter_module_elements_with_module_type_constraint l lsig =
      let pred ele =
        let f = match ele with
          Element_module m ->
            (function
                Types.Sig_module (ident,_,md,_,_) ->
                  let n1 = Name.simple m.m_name
                  and n2 = Ident.name ident in
                  (
                   match n1 = n2 with
                     true -> filter_module_with_module_type_constraint m md.md_type; true
                   | false -> false
                  )
              | _ -> false)
        | Element_module_type mt ->
            (function
                Types.Sig_modtype (ident,{Types.mtd_type=Some t},_) ->
                  let n1 = Name.simple mt.mt_name
                  and n2 = Ident.name ident in
                  (
                   match n1 = n2 with
                     true -> filter_module_type_with_module_type_constraint mt t; true
                   | false -> false
                  )
              | _ -> false)
        | Element_value v ->
            (function
                Types.Sig_value (ident,_, _) ->
                  let n1 = Name.simple v.val_name
                  and n2 = Ident.name ident in
                  n1 = n2
              | _ -> false)
        | Element_type t ->
             (function
                Types.Sig_type (ident,_,_,_) ->
                  (* FIXME: type details can be hidden *)
                  let n1 = Name.simple t.ty_name
                  and n2 = Ident.name ident in
                  n1 = n2
               | _ -> false)
        | Element_type_extension te ->
            let l =
              filter_extension_constructors_with_module_type_constraint
                te.te_constructors lsig
            in
              te.te_constructors <- l;
              if l <> [] then (fun _ -> true)
              else (fun _ -> false)
        | Element_exception e ->
            (function
                Types.Sig_typext (ident,_,_, _) ->
                  let n1 = Name.simple e.ex_name
                  and n2 = Ident.name ident in
                  n1 = n2
              | _ -> false)
        | Element_class c ->
            (function
                Types.Sig_class (ident,_,_, _) ->
                  let n1 = Name.simple c.cl_name
                  and n2 = Ident.name ident in
                  n1 = n2
              | _ -> false)
        | Element_class_type ct ->
            (function
                Types.Sig_class_type (ident,_,_, _) ->
                  let n1 = Name.simple ct.clt_name
                  and n2 = Ident.name ident in
                  n1 = n2
              | _ -> false)
        | Element_module_comment _ -> fun _ -> true
        | Element_included_module _ -> fun _ -> true
        in
        List.exists f lsig
      in
      List.filter pred l

    and filter_extension_constructors_with_module_type_constraint l lsig =
      let pred xt =
        List.exists
          (function
              Types.Sig_typext (ident, _, _, _) ->
                let n1 = Name.simple xt.xt_name
                and n2 = Ident.name ident in
                  n1 = n2
            | _ -> false)
          lsig
      in
        List.filter pred l

    (** Analysis of a parse tree structure with a typed tree, to return module elements.*)
    let rec analyse_structure env current_module_name last_pos pos_limit parsetree typedtree =
      print_DEBUG "Odoc_ast:analyse_struture";
      let (table, table_values) = Typedtree_search.tables typedtree.str_items in
      let rec iter env last_pos = function
          [] ->
            let s = get_string_of_file last_pos pos_limit in
            let (_, ele_coms) = My_ir.all_special !file_name s in
            List.fold_left
              (fun acc -> fun sc ->
                 match sc.Odoc_types.i_desc with
                   None ->
                     acc
                 | Some t ->
                     acc @ [Element_module_comment t])
              []
              ele_coms
        | item :: q ->
            let (comment_opt, ele_comments) =
              get_comments_in_module last_pos item.Parsetree.pstr_loc.Location.loc_start.Lexing.pos_cnum
            in
            let pos_limit2 =
              match q with
                [] -> pos_limit
              | item2 :: _ -> item2.Parsetree.pstr_loc.Location.loc_start.Lexing.pos_cnum
            in
            let (maybe_more, new_env, elements) = analyse_structure_item
                env
                current_module_name
                item.Parsetree.pstr_loc
                pos_limit2
                comment_opt
                item.Parsetree.pstr_desc
                typedtree
                table
                table_values
            in
            ele_comments @ elements @ (iter new_env (item.Parsetree.pstr_loc.Location.loc_end.Lexing.pos_cnum + maybe_more) q)
      in
      iter env last_pos parsetree

   (** Analysis of a parse tree structure item to obtain a new environment and a list of elements.*)
   and analyse_structure_item env current_module_name loc pos_limit comment_opt parsetree_item_desc _typedtree
        table table_values =
      print_DEBUG "Odoc_ast:analyse_struture_item";
      match parsetree_item_desc with
        Parsetree.Pstr_eval _ ->
          (* don't care *)
          (0, env, [])
      | Parsetree.Pstr_attribute _
      | Parsetree.Pstr_extension _ ->
          (0, env, [])
      | Parsetree.Pstr_value (rec_flag, pat_exp_list) ->
          (* of rec_flag * (pattern * expression) list *)
          (* For each value, look for the value name, then look in the
             typedtree for the corresponding information,
             at last analyse this information to build the value *)
          let rec iter_pat = function
            | Parsetree.Ppat_any -> None
            | Parsetree.Ppat_var name -> Some name
            | Parsetree.Ppat_tuple _ -> None (* FIXME when we will handle tuples *)
            | Parsetree.Ppat_constraint (pat, _) -> iter_pat pat.Parsetree.ppat_desc
            | _ -> None
          in
          let rec iter ?(first=false) last_pos acc_env acc p_e_list =
            match p_e_list with
              [] ->
                (acc_env, acc)
            | {Parsetree.pvb_pat=pat; pvb_expr=exp} :: q ->
                let value_name_opt = iter_pat pat.Parsetree.ppat_desc in
                let new_last_pos = exp.Parsetree.pexp_loc.Location.loc_end.Lexing.pos_cnum in
                match value_name_opt with
                  None ->
                    iter new_last_pos acc_env acc q
                | Some name ->
                    try
                      let pat_exp = Typedtree_search.search_value table_values name.txt in
                      let (info_opt, ele_comments) =
                        (* we already have the optional comment for the first value. *)
                        if first then
                          (comment_opt, [])
                        else
                          get_comments_in_module
                            last_pos
                            pat.Parsetree.ppat_loc.Location.loc_start.Lexing.pos_cnum
                      in
                      let l_values = tt_analyse_value
                          env
                          current_module_name
                          info_opt
                          loc
                          pat_exp
                          rec_flag
                      in
                      let new_env = List.fold_left
                          (fun e -> fun v ->
                            Odoc_env.add_value e v.val_name
                          )
                          acc_env
                          l_values
                      in
                      let l_ele = List.map (fun v -> Element_value v) l_values in
                      iter
                        new_last_pos
                        new_env
                        (acc @ ele_comments @ l_ele)
                        q
                    with
                      Not_found ->
                        iter new_last_pos acc_env acc q
          in
          let (new_env, l_ele) = iter ~first: true loc.Location.loc_start.Lexing.pos_cnum env [] pat_exp_list in
          (0, new_env, l_ele)

      | Parsetree.Pstr_primitive val_desc ->
            let name_pre = val_desc.Parsetree.pval_name.txt in
            (* of string * value_description *)
            print_DEBUG ("Parsetree.Pstr_primitive ("^name_pre^", ["^(String.concat ", " val_desc.Parsetree.pval_prim)^"]");
            let typ = Typedtree_search.search_primitive table name_pre in
            let name = Name.parens_if_infix name_pre in
            let complete_name = Name.concat current_module_name name in
            let code =
              if !Odoc_global.keep_code then
                Some (get_string_of_file loc.Location.loc_start.Lexing.pos_cnum
                      loc.Location.loc_end.Lexing.pos_cnum)
              else
                None
            in
            let new_value = {
                val_name = complete_name ;
                val_info = comment_opt ;
                val_type = Odoc_env.subst_type env typ ;
                val_recursive = false ;
                val_parameters = [] ;
                val_code = code ;
                val_loc = { loc_impl = Some loc ; loc_inter = None } ;
              }
            in
            let new_env = Odoc_env.add_value env new_value.val_name in
            (0, new_env, [Element_value new_value])

      | Parsetree.Pstr_type (rf, name_typedecl_list) ->
          (* of (string * type_declaration) list *)
          let extended_env =
            List.fold_left
              (fun acc_env {Parsetree.ptype_name = { txt = name }} ->
                let complete_name = Name.concat current_module_name name in
                Odoc_env.add_type acc_env complete_name
              )
              env
              name_typedecl_list
          in
          let env =
            match rf with
            | Recursive -> extended_env
            | Nonrecursive -> env
          in
          let rec f ?(first=false) maybe_more_acc last_pos name_type_decl_list =
            match name_type_decl_list with
              [] -> (maybe_more_acc, [])
            | type_decl :: q ->
                let name = type_decl.Parsetree.ptype_name.txt in
                let complete_name = Name.concat current_module_name name in
                let loc = type_decl.Parsetree.ptype_loc in
                let loc_start = loc.Location.loc_start.Lexing.pos_cnum in
                let loc_end =  loc.Location.loc_end.Lexing.pos_cnum in
                let pos_limit2 =
                  match q with
                      [] -> pos_limit
                    | td :: _ -> td.Parsetree.ptype_loc.Location.loc_start.Lexing.pos_cnum
                  in
                  let (maybe_more, name_comment_list) =
                    Sig.name_comment_from_type_decl loc_end pos_limit2 type_decl
                  in
                  let tt_type_decl =
                    try Typedtree_search.search_type_declaration table name
                    with Not_found -> raise (Failure (Odoc_messages.type_not_found_in_typedtree complete_name))
                  in
                  let tt_type_decl = tt_type_decl.Typedtree.typ_type in
                  let (com_opt, ele_comments) = (* the comment for the first type was already retrieved *)
                    if first then
                      (comment_opt , [])
                    else
                      get_comments_in_module last_pos loc_start
                  in
                  let kind = Sig.get_type_kind
                    env name_comment_list
                    tt_type_decl.Types.type_kind
                  in
                  let new_end = loc_end + maybe_more in
                  let t =
                    {
                      ty_name = complete_name ;
                      ty_info = com_opt ;
                      ty_parameters =
                      List.map2
                       (fun p v ->
                         let (co, cn) = Types.Variance.get_upper v in
                         (Odoc_env.subst_type env p, co, cn))
                       tt_type_decl.Types.type_params
                       tt_type_decl.Types.type_variance ;
                      ty_kind = kind ;
                      ty_private = tt_type_decl.Types.type_private;
                      ty_manifest =
                        (match tt_type_decl.Types.type_manifest with
                           None -> None
                         | Some t ->
                           Some (Sig.manifest_structure env name_comment_list t));
                      ty_loc = { loc_impl = Some loc ; loc_inter = None } ;
                      ty_code =
                      (
                       if !Odoc_global.keep_code then
                         Some (get_string_of_file loc_start new_end)
                       else
                         None
                      ) ;
                    }
                  in
                  let (maybe_more2, info_after_opt) =
                    My_ir.just_after_special
                    !file_name
                    (get_string_of_file new_end pos_limit2)
                  in
                  t.ty_info <- Sig.merge_infos t.ty_info info_after_opt ;
                  let (maybe_more3, eles) = f (maybe_more + maybe_more2) (new_end + maybe_more2) q in
                  (maybe_more3, ele_comments @ ((Element_type t) :: eles))
            in
            let (maybe_more, eles) = f ~first: true 0 loc.Location.loc_start.Lexing.pos_cnum name_typedecl_list in
            (maybe_more, extended_env, eles)

      | Parsetree.Pstr_typext tyext ->
          (* we get the extension declaration in the typed tree *)
          let tt_tyext =
            match tyext.Parsetree.ptyext_constructors with
              [] -> assert false
            | ext :: _ ->
                try
                  Typedtree_search.search_extension table ext.Parsetree.pext_name.txt
                with Not_found ->
                  raise (Failure
                           (Odoc_messages.extension_not_found_in_typedtree
                          (Name.concat current_module_name ext.Parsetree.pext_name.txt)))
          in
          let new_env =
            List.fold_left
              (fun acc_env -> fun {Parsetree.pext_name = { txt = name }} ->
                let complete_name = Name.concat current_module_name name in
                  Odoc_env.add_extension acc_env complete_name
              )
              env
              tyext.Parsetree.ptyext_constructors
          in
          let loc_start = loc.Location.loc_start.Lexing.pos_cnum in
          let loc_end =  loc.Location.loc_end.Lexing.pos_cnum in
          let new_te =
            {
              te_info = comment_opt;
              te_type_name =
                Odoc_env.full_type_name new_env (Name.from_path tt_tyext.tyext_path);
              te_type_parameters =
                List.map (fun (ctyp, _) -> Odoc_env.subst_type new_env ctyp.ctyp_type)  tt_tyext.tyext_params;
              te_private = tt_tyext.tyext_private;
              te_constructors = [];
              te_loc = { loc_impl = Some loc ; loc_inter = None } ;
              te_code =
                (
                  if !Odoc_global.keep_code then
                    Some (get_string_of_file loc_start loc_end)
                  else
                    None
                ) ;
            }
          in
          let rec analyse_extension_constructors maybe_more exts_acc tt_ext_list =
              match tt_ext_list with
                  [] -> (maybe_more, List.rev exts_acc)
                | tt_ext :: q ->
                    let complete_name = Name.concat current_module_name tt_ext.ext_name.txt in
                    let ext_loc_end =  tt_ext.ext_loc.Location.loc_end.Lexing.pos_cnum in
                    let new_xt =
                      match tt_ext.ext_kind with
                          Text_decl(args, ret_type) ->
                          let xt_args =
                            Sig.get_cstr_args new_env ext_loc_end args in
                            {
                              xt_name = complete_name;
                              xt_args;
                              xt_ret =
                                Option.map (fun ctyp -> Odoc_env.subst_type new_env ctyp.ctyp_type) ret_type;
                              xt_type_extension = new_te;
                              xt_alias = None;
                              xt_loc = { loc_impl = Some tt_ext.ext_loc ; loc_inter = None } ;
                              xt_text = None;
                            }
                        | Text_rebind(path, _) ->
                            {
                              xt_name = complete_name;
                              xt_args = Cstr_tuple [];
                              xt_ret = None;
                              xt_type_extension = new_te;
                              xt_alias =
                                Some {
                                  xa_name = Odoc_env.full_extension_constructor_name env (Name.from_path path);
                                  xa_xt = None;
                                };
                              xt_loc = { loc_impl = Some tt_ext.ext_loc ; loc_inter = None } ;
                              xt_text = None;
                            }
                    in
                      let pos_limit2 =
                        match q with
                          [] -> pos_limit
                        | next :: _ ->
                            next.ext_loc.Location.loc_start.Lexing.pos_cnum
                      in
                      let s = get_string_of_file ext_loc_end pos_limit2 in
                      let (maybe_more, comment_opt) =  My_ir.just_after_special !file_name s in
                        new_xt.xt_text <- comment_opt;
                        analyse_extension_constructors maybe_more (new_xt :: exts_acc) q
          in
            let (maybe_more, exts) = analyse_extension_constructors 0 [] tt_tyext.tyext_constructors in
              new_te.te_constructors <- exts;
              (maybe_more, new_env, [ Element_type_extension new_te ])

      | Parsetree.Pstr_exception ext ->
          let name = ext.Parsetree.ptyexn_constructor.Parsetree.pext_name in
          (* a new exception is defined *)
          let complete_name = Name.concat current_module_name name.txt in
          (* we get the exception declaration in the typed tree *)
          let tt_ext =
            try Typedtree_search.search_exception table name.txt
            with Not_found ->
              raise (Failure (Odoc_messages.exception_not_found_in_typedtree complete_name))
          in
          let new_env = Odoc_env.add_extension env complete_name in
          let new_ext =
            match tt_ext.Typedtree.tyexn_constructor.ext_kind with
              Text_decl(tt_args, tt_ret_type) ->
                let loc_start = loc.Location.loc_start.Lexing.pos_cnum in
                let loc_end =  loc.Location.loc_end.Lexing.pos_cnum in
                let ex_args =
                  Sig.get_cstr_args env loc_end tt_args in
                {
                  ex_name = complete_name ;
                  ex_info = comment_opt ;
                  ex_args;
                  ex_ret =
                    Option.map
                      (fun ctyp -> Odoc_env.subst_type new_env ctyp.ctyp_type)
                      tt_ret_type;
                  ex_alias = None ;
                  ex_loc = { loc_impl = Some loc ; loc_inter = None } ;
                  ex_code =
                    (
                      if !Odoc_global.keep_code then
                        Some (get_string_of_file loc_start loc_end)
                      else
                        None
                    ) ;
                }
            | Text_rebind(tt_path, _) ->
                {
                  ex_name = complete_name ;
                  ex_info = comment_opt ;
                  ex_args = Cstr_tuple [] ;
                  ex_ret = None ;
                  ex_alias =
                    Some { ea_name =
                             Odoc_env.full_extension_constructor_name
                               env (Name.from_path tt_path) ;
                           ea_ex = None ; } ;
                  ex_loc = { loc_impl = Some loc ; loc_inter = None } ;
                  ex_code = None ;
                }
          in
            (0, new_env, [ Element_exception new_ext ])

<<<<<<< HEAD
      | Parsetree.Pstr_effect _ext -> failwith "Not implemented" (* FIXME *)

      | Parsetree.Pstr_module {Parsetree.pmb_name=name; pmb_expr=module_expr} ->
=======
      | Parsetree.Pstr_module {Parsetree.pmb_name={txt=None}} ->
          (0, env, [])

      | Parsetree.Pstr_module {Parsetree.pmb_name={txt=Some name}; pmb_expr=module_expr} ->
>>>>>>> 8e928cae
          (
           (* of string * module_expr *)
           try
             let tt_module_expr = Typedtree_search.search_module table name in
             let new_module_pre = analyse_module
                 env
                 current_module_name
                 name
                 comment_opt
                 module_expr
                 tt_module_expr
             in
             let code =
               if !Odoc_global.keep_code then
                 let loc = module_expr.Parsetree.pmod_loc in
                 let st = loc.Location.loc_start.Lexing.pos_cnum in
                 let en = loc.Location.loc_end.Lexing.pos_cnum in
                 Some (get_string_of_file st en)
               else
                 None
             in
             let new_module =
               { new_module_pre with m_code = code }
             in
             let new_env = Odoc_env.add_module env new_module.m_name in
             let new_env2 =
               match new_module.m_type with
                 (* FIXME : can this be Tmty_ident? In this case, we wouldn't have the signature *)
                 Types.Mty_signature s ->
                   Odoc_env.add_signature new_env new_module.m_name
                     ~rel: (Name.simple new_module.m_name) s
               | _ ->
                   new_env
             in
             (0, new_env2, [ Element_module new_module ])
           with
             Not_found ->
               let complete_name = Name.concat current_module_name name in
               raise (Failure (Odoc_messages.module_not_found_in_typedtree complete_name))
          )

      | Parsetree.Pstr_recmodule mods ->
          (* FIXME Here problem: no link with module types
             in module constraints *)
          let new_env =
            List.fold_left
              (fun acc_env {Parsetree.pmb_name=name;pmb_expr=mod_exp} ->
                 match name.txt with
                 | None -> acc_env
                 | Some name ->
                     let complete_name = Name.concat current_module_name name in
                     let e = Odoc_env.add_module acc_env complete_name in
                     let tt_mod_exp =
                       try Typedtree_search.search_module table name
                       with Not_found -> raise (Failure (Odoc_messages.module_not_found_in_typedtree complete_name))
                     in
                     let new_module = analyse_module
                         e
                         current_module_name
                         name
                         None
                         mod_exp
                         tt_mod_exp
                     in
                     match new_module.m_type with
                       Types.Mty_signature s ->
                         Odoc_env.add_signature e new_module.m_name
                           ~rel: (Name.simple new_module.m_name) s
                       | _ ->
                           e
              )
              env
              mods
          in
          let rec f ?(first=false) last_pos name_mod_exp_list =
            match name_mod_exp_list with
              [] -> []
            | {Parsetree.pmb_name={txt=None};pmb_expr=mod_exp} :: q ->
                let loc_start = mod_exp.Parsetree.pmod_loc.Location.loc_start.Lexing.pos_cnum in
                let loc_end =  mod_exp.Parsetree.pmod_loc.Location.loc_end.Lexing.pos_cnum in
                let (_, ele_comments) = (* the comment for the first type was already retrieved *)
                  if first then
                    (None, [])
                  else
                    get_comments_in_module last_pos loc_start
                in
                let eles = f loc_end q in
                ele_comments @ eles
            | {Parsetree.pmb_name={txt=Some name};pmb_expr=mod_exp} :: q ->
                let complete_name = Name.concat current_module_name name in
                let loc_start = mod_exp.Parsetree.pmod_loc.Location.loc_start.Lexing.pos_cnum in
                let loc_end =  mod_exp.Parsetree.pmod_loc.Location.loc_end.Lexing.pos_cnum in
                let tt_mod_exp =
                  try Typedtree_search.search_module table name
                  with Not_found -> raise (Failure (Odoc_messages.module_not_found_in_typedtree complete_name))
                in
                let (com_opt, ele_comments) = (* the comment for the first type was already retrieved *)
                  if first then
                    (comment_opt, [])
                  else
                    get_comments_in_module last_pos loc_start
                in
                let new_module = analyse_module
                    new_env
                    current_module_name
                    name
                    com_opt
                    mod_exp
                    tt_mod_exp
                in
                let eles = f loc_end q in
                ele_comments @ ((Element_module new_module) :: eles)
          in
          let eles = f ~first: true loc.Location.loc_start.Lexing.pos_cnum mods in
          (0, new_env, eles)

      | Parsetree.Pstr_modtype {Parsetree.pmtd_name=name; pmtd_type=modtype} ->
          let complete_name = Name.concat current_module_name name.txt in
          let tt_module_type =
            try Typedtree_search.search_module_type table name.txt
            with Not_found ->
              raise (Failure (Odoc_messages.module_type_not_found_in_typedtree complete_name))
          in
          let kind, sig_mtype =
            match modtype, tt_module_type.mtd_type with
            | Some modtype, Some mty_type ->
                Some (Sig.analyse_module_type_kind env complete_name
                        modtype mty_type.mty_type),
                Some mty_type.mty_type
            | _ -> None, None
          in
          let mt =
            {
              mt_name = complete_name ;
              mt_info = comment_opt ;
              mt_type = sig_mtype ;
              mt_is_interface = false ;
              mt_file = !file_name ;
              mt_kind = kind ;
              mt_loc = { loc_impl = Some loc ; loc_inter = None } ;
            }
          in
          let new_env = Odoc_env.add_module_type env mt.mt_name in
          let new_env2 =
            match sig_mtype with
              (* FIXME : can this be Tmty_ident? In this case, we wouldn't have the signature *)
              Some (Types.Mty_signature s) ->
                Odoc_env.add_signature new_env mt.mt_name ~rel: (Name.simple mt.mt_name) s
            | _ ->
                new_env
          in
          (0, new_env2, [ Element_module_type mt ])

      | Parsetree.Pstr_open _ ->
          (* FIXME : extend the environment after open? *)
          let ele_comments = match comment_opt with
            None -> []
          | Some i ->
              match i.i_desc with
                None -> []
              | Some t -> [Element_module_comment t]
          in
          (0, env, ele_comments)

      | Parsetree.Pstr_class class_decl_list ->
          (* we start by extending the environment *)
          let new_env =
            List.fold_left
              (fun acc_env -> fun class_decl ->
                let complete_name = Name.concat current_module_name class_decl.Parsetree.pci_name.txt in
                Odoc_env.add_class acc_env complete_name
              )
              env
              class_decl_list
          in
          let rec f ?(first=false) last_pos class_decl_list =
            match class_decl_list with
              [] ->
                []
            | class_decl :: q ->
                let (tt_class_exp, tt_type_params) =
                  try Typedtree_search.search_class_exp table class_decl.Parsetree.pci_name.txt
                  with Not_found ->
                    let complete_name = Name.concat current_module_name class_decl.Parsetree.pci_name.txt in
                    raise (Failure (Odoc_messages.class_not_found_in_typedtree complete_name))
                in
                let (com_opt, ele_comments) =
                  if first then
                    (comment_opt, [])
                  else
                    get_comments_in_module last_pos class_decl.Parsetree.pci_loc.Location.loc_start.Lexing.pos_cnum
                in
                let last_pos2 = class_decl.Parsetree.pci_loc.Location.loc_end.Lexing.pos_cnum in
                let new_class = analyse_class
                    new_env
                    current_module_name
                    com_opt
                    class_decl
                    tt_type_params
                    tt_class_exp
                    table
                in
                ele_comments @ ((Element_class new_class) :: (f last_pos2 q))
          in
          (0, new_env, f ~first: true loc.Location.loc_start.Lexing.pos_cnum class_decl_list)

      | Parsetree.Pstr_class_type class_type_decl_list ->
          (* we start by extending the environment *)
          let new_env =
            List.fold_left
              (fun acc_env -> fun class_type_decl ->
                let complete_name = Name.concat current_module_name class_type_decl.Parsetree.pci_name.txt in
                Odoc_env.add_class_type acc_env complete_name
              )
              env
              class_type_decl_list
          in
          let rec f ?(first=false) last_pos class_type_decl_list =
            match class_type_decl_list with
              [] ->
                []
            | class_type_decl :: q ->
                let name = class_type_decl.Parsetree.pci_name in
                let complete_name = Name.concat current_module_name name.txt in
                let virt = class_type_decl.Parsetree.pci_virt = Asttypes.Virtual in
                let tt_cltype_declaration =
                  try Typedtree_search.search_class_type_declaration table name.txt
                  with Not_found ->
                    raise (Failure (Odoc_messages.class_type_not_found_in_typedtree complete_name))
                  in
                  let tt_cltype_declaration = tt_cltype_declaration.ci_type_decl in
                let type_params = tt_cltype_declaration.Types.clty_params in
                let kind = Sig.analyse_class_type_kind
                    new_env
                    complete_name
                    class_type_decl.Parsetree.pci_loc.Location.loc_start.Lexing.pos_cnum
                    class_type_decl.Parsetree.pci_expr
                    tt_cltype_declaration.Types.clty_type
                in
                let (com_opt, ele_comments) =
                  if first then
                    (comment_opt, [])
                  else
                    get_comments_in_module last_pos class_type_decl.Parsetree.pci_loc.Location.loc_start.Lexing.pos_cnum
                in
                let last_pos2 = class_type_decl.Parsetree.pci_loc.Location.loc_end.Lexing.pos_cnum in
                let new_ele =
                  Element_class_type
                    {
                      clt_name = complete_name ;
                      clt_info = com_opt ;
                      clt_type = Odoc_env.subst_class_type env tt_cltype_declaration.Types.clty_type ;
                      clt_type_parameters = List.map (Odoc_env.subst_type new_env) type_params ;
                      clt_virtual = virt ;
                      clt_kind = kind ;
                      clt_loc = { loc_impl = Some loc ;
                                  loc_inter = None } ;
                    }
                in
                ele_comments @ (new_ele :: (f last_pos2 q))
          in
          (0, new_env, f ~first: true loc.Location.loc_start.Lexing.pos_cnum class_type_decl_list)

      | Parsetree.Pstr_include _ ->
          (* we add a dummy included module which will be replaced by a correct
             one at the end of the module analysis,
             to use the Path.t of the included modules in the typdtree. *)
          let im =
            {
              im_name = "dummy" ;
              im_module = None ;
              im_info = comment_opt ;
            }
          in
          (0, env, [ Element_included_module im ]) (* FIXME: extend the environment? With what? *)

     (** Analysis of a [Parsetree.module_expr] and a name to return a [t_module].*)
     and analyse_module env current_module_name module_name comment_opt p_module_expr tt_module_expr =
      let complete_name = Name.concat current_module_name module_name in
      let loc = p_module_expr.Parsetree.pmod_loc in
      let pos_start = loc.Location.loc_start.Lexing.pos_cnum in
      let pos_end = loc.Location.loc_end.Lexing.pos_cnum in
      let modtype =
        (* FIXME : Odoc_env.subst_module_type env  ? *)
        tt_module_expr.Typedtree.mod_type
      in
      let m_code_intf =
        match p_module_expr.Parsetree.pmod_desc with
          Parsetree.Pmod_constraint (_, pmodule_type) ->
            let loc_start = pmodule_type.Parsetree.pmty_loc.Location.loc_start.Lexing.pos_cnum in
            let loc_end = pmodule_type.Parsetree.pmty_loc.Location.loc_end.Lexing.pos_cnum in
            Some (get_string_of_file loc_start loc_end)
        | _ ->
            None
      in
      let m_base =
        {
          m_name = complete_name ;
          m_type = modtype ;
          m_info = comment_opt ;
          m_is_interface = false ;
          m_file = !file_name ;
          m_kind = Module_struct [] ;
          m_loc = { loc_impl = Some loc ; loc_inter = None } ;
          m_top_deps = [] ;
          m_code = None ; (* code is set by the caller, after the module is created *)
          m_code_intf = m_code_intf ;
          m_text_only = false ;
      }
      in
      match (p_module_expr.Parsetree.pmod_desc, tt_module_expr.Typedtree.mod_desc) with
        (Parsetree.Pmod_ident _, Typedtree.Tmod_ident (path, _))
        | (Parsetree.Pmod_ident _,
           Typedtree.Tmod_constraint
             ({Typedtree.mod_desc = Typedtree.Tmod_ident (path, _)}, _, _, _))
          ->
          let alias_name = Odoc_env.full_module_name env (Name.from_path path) in
          { m_base with m_kind = Module_alias { ma_name = alias_name ;
                                                ma_module = None ; } }

      | (Parsetree.Pmod_structure p_structure, Typedtree.Tmod_structure tt_structure) ->
          let elements = analyse_structure env complete_name pos_start pos_end p_structure tt_structure in
          (* we must complete the included modules *)
          let included_modules_from_tt = tt_get_included_module_list tt_structure in
          let elements2 = replace_dummy_included_modules elements included_modules_from_tt in
          { m_base with m_kind = Module_struct elements2 }

      | (Parsetree.Pmod_functor (param2, p_module_expr2),
         Typedtree.Tmod_functor (param, tt_module_expr2)) ->
           let loc, mp_name, mp_kind, mp_type =
             match param2, param with
             | Parsetree.Unit, Typedtree.Unit ->
               Location.none, "*", Module_type_struct [], None
             | Parsetree.Named (_, pmty), Typedtree.Named (ident, _, mty) ->
               let loc =  pmty.Parsetree.pmty_loc in
               let mp_name = Option.fold ~none:"*" ~some:Name.from_ident ident in
               let mp_kind =
                 Sig.analyse_module_type_kind env current_module_name pmty
                   mty.mty_type
               in
               let mp_type = Odoc_env.subst_module_type env mty.mty_type in
               loc, mp_name, mp_kind, Some mp_type
             | _, _ -> assert false
           in
           let loc_start = loc.Location.loc_start.Lexing.pos_cnum in
           let loc_end = loc.Location.loc_end.Lexing.pos_cnum in
           let mp_type_code = get_string_of_file loc_start loc_end in
           print_DEBUG (Printf.sprintf "mp_type_code=%s" mp_type_code);
           let param =
             {
               mp_name ;
               mp_type ;
               mp_type_code = mp_type_code ;
               mp_kind ;
             }
           in
           let dummy_complete_name = (*Name.concat "__"*) param.mp_name in
           (* TODO: FIX THIS  __ *)
           let new_env = Odoc_env.add_module env dummy_complete_name in
           let m_base2 = analyse_module
               new_env
               current_module_name
               module_name
               None
               p_module_expr2
               tt_module_expr2
           in
           let kind = m_base2.m_kind in
           { m_base with m_kind = Module_functor (param, kind) }

      | (Parsetree.Pmod_apply (p_module_expr1, p_module_expr2),
         Typedtree.Tmod_apply (tt_module_expr1, tt_module_expr2, _))
      | (Parsetree.Pmod_apply (p_module_expr1, p_module_expr2),
         Typedtree.Tmod_constraint
           ({ Typedtree.mod_desc = Typedtree.Tmod_apply (tt_module_expr1, tt_module_expr2, _)}, _,
            _, _)
        ) ->
          let m1 = analyse_module
              env
              current_module_name
              module_name
              None
              p_module_expr1
              tt_module_expr1
          in
          let m2 = analyse_module
              env
              current_module_name
              module_name
              None
              p_module_expr2
              tt_module_expr2
          in
          { m_base with m_kind = Module_apply (m1.m_kind, m2.m_kind) }

      | (Parsetree.Pmod_constraint (p_module_expr2, p_modtype),
         Typedtree.Tmod_constraint (tt_module_expr2, tt_modtype, _, _)) ->
          print_DEBUG ("Odoc_ast: case Parsetree.Pmod_constraint + Typedtree.Tmod_constraint "^module_name);
          let m_base2 = analyse_module
              env
              current_module_name
              module_name
              None
              p_module_expr2
              tt_module_expr2
          in
          let mtkind = Sig.analyse_module_type_kind env
              (Name.concat current_module_name "??")
              p_modtype tt_modtype
          in
          let tt_modtype = Odoc_env.subst_module_type env tt_modtype in
          if !Odoc_global.filter_with_module_constraints then
            filter_module_with_module_type_constraint m_base2 tt_modtype;
          {
            m_base with
            m_type = tt_modtype ;
            m_kind = Module_constraint (m_base2.m_kind, mtkind) ;
          }

      | (Parsetree.Pmod_structure p_structure,
         Typedtree.Tmod_constraint
           ({ Typedtree.mod_desc = Typedtree.Tmod_structure tt_structure},
            tt_modtype, _, _)
        ) ->
          (* needed for recursive modules *)

          print_DEBUG ("Odoc_ast: case Parsetree.Pmod_structure + Typedtree.Tmod_constraint "^module_name);
          let elements = analyse_structure env complete_name pos_start pos_end p_structure tt_structure in
          (* we must complete the included modules *)
          let included_modules_from_tt = tt_get_included_module_list tt_structure in
          let elements2 = replace_dummy_included_modules elements included_modules_from_tt in
          { m_base with
            m_type = Odoc_env.subst_module_type env tt_modtype ;
            m_kind = Module_struct elements2 ;
          }

      | (Parsetree.Pmod_unpack p_exp,
         Typedtree.Tmod_unpack (_t_exp, tt_modtype)) ->
          print_DEBUG ("Odoc_ast: case Parsetree.Pmod_unpack + Typedtree.Tmod_unpack "^module_name);
          let code =
            let loc = p_module_expr.Parsetree.pmod_loc in
            let loc_end = loc.Location.loc_end.Lexing.pos_cnum in
            let exp_loc = p_exp.Parsetree.pexp_loc in
            let exp_loc_end = exp_loc.Location.loc_end.Lexing.pos_cnum in
            let s = get_string_of_file exp_loc_end loc_end in
            Printf.sprintf "(val ...%s" s
          in
          (* let name = Odoc_env.full_module_type_name env (Name.from_path (fst pkg_type)) in *)
          let name =
            match tt_modtype with
            | Mty_ident p ->
                Odoc_env.full_module_type_name env (Name.from_path p)
            | _ -> ""
          in
          let alias = { mta_name = name ; mta_module = None } in
          { m_base with
            m_type = Odoc_env.subst_module_type env tt_modtype ;
            m_kind = Module_unpack (code, alias) ;
          }

      | (_parsetree, _typedtree) ->
          (*DEBUG*)let s_parse =
          (*DEBUG*)  match _parsetree with
          (*DEBUG*)    Parsetree.Pmod_ident _ -> "Pmod_ident"
          (*DEBUG*)  | Parsetree.Pmod_structure _ -> "Pmod_structure"
          (*DEBUG*)  | Parsetree.Pmod_functor _ -> "Pmod_functor"
          (*DEBUG*)  | Parsetree.Pmod_apply _ -> "Pmod_apply"
          (*DEBUG*)  | Parsetree.Pmod_constraint _ -> "Pmod_constraint"
          (*DEBUG*)  | Parsetree.Pmod_unpack _ -> "Pmod_unpack"
          (*DEBUG*)  | Parsetree.Pmod_extension _ -> "Pmod_extension"
          (*DEBUG*)in
          (*DEBUG*)let s_typed =
          (*DEBUG*)  match _typedtree with
          (*DEBUG*)    Typedtree.Tmod_ident _ -> "Tmod_ident"
          (*DEBUG*)  | Typedtree.Tmod_structure _ -> "Tmod_structure"
          (*DEBUG*)  | Typedtree.Tmod_functor _ -> "Tmod_functor"
          (*DEBUG*)  | Typedtree.Tmod_apply _ -> "Tmod_apply"
          (*DEBUG*)  | Typedtree.Tmod_constraint _ -> "Tmod_constraint"
          (*DEBUG*)  | Typedtree.Tmod_unpack _ -> "Tmod_unpack"
          (*DEBUG*)in
          (*DEBUG*)let code = get_string_of_file pos_start pos_end in
          print_DEBUG (Printf.sprintf "code=%s\ns_parse=%s\ns_typed=%s\n" code s_parse s_typed);

          raise (Failure "analyse_module: parsetree and typedtree don't match.")

     let analyse_typed_tree source_file input_file
         (parsetree : Parsetree.structure) (typedtree : typedtree) =
       let (tree_structure, _) = typedtree in
       prepare_file source_file input_file;
       (* We create the t_module for this file. *)
       let mod_name = String.capitalize_ascii (Filename.basename (Filename.chop_extension source_file)) in
       let len, info_opt = Sig.preamble !file_name !file
           (fun x -> x.Parsetree.pstr_loc) parsetree in
       (* we must complete the included modules *)
       let elements = analyse_structure Odoc_env.empty mod_name len (String.length !file) parsetree tree_structure in
       let included_modules_from_tt = tt_get_included_module_list tree_structure in
       let elements2 = replace_dummy_included_modules elements included_modules_from_tt in
       let kind = Module_struct elements2 in
       {
         m_name = mod_name ;
         m_type = Types.Mty_signature [] ;
         m_info = info_opt ;
         m_is_interface = false ;
         m_file = !file_name ;
         m_kind = kind ;
         m_loc = { loc_impl = Some (Location.in_file !file_name) ; loc_inter = None } ;
         m_top_deps = [] ;
         m_code = (if !Odoc_global.keep_code then Some !file else None) ;
         m_code_intf = None ;
         m_text_only = false ;
       }
  end<|MERGE_RESOLUTION|>--- conflicted
+++ resolved
@@ -1399,16 +1399,12 @@
           in
             (0, new_env, [ Element_exception new_ext ])
 
-<<<<<<< HEAD
       | Parsetree.Pstr_effect _ext -> failwith "Not implemented" (* FIXME *)
 
-      | Parsetree.Pstr_module {Parsetree.pmb_name=name; pmb_expr=module_expr} ->
-=======
       | Parsetree.Pstr_module {Parsetree.pmb_name={txt=None}} ->
           (0, env, [])
 
       | Parsetree.Pstr_module {Parsetree.pmb_name={txt=Some name}; pmb_expr=module_expr} ->
->>>>>>> 8e928cae
           (
            (* of string * module_expr *)
            try
