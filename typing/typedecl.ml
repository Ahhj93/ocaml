(**************************************************************************)
(*                                                                        *)
(*                                 OCaml                                  *)
(*                                                                        *)
(*  Xavier Leroy and Jerome Vouillon, projet Cristal, INRIA Rocquencourt  *)
(*                                                                        *)
(*   Copyright 1996 Institut National de Recherche en Informatique et     *)
(*     en Automatique.                                                    *)
(*                                                                        *)
(*   All rights reserved.  This file is distributed under the terms of    *)
(*   the GNU Lesser General Public License version 2.1, with the          *)
(*   special exception on linking described in the file LICENSE.          *)
(*                                                                        *)
(**************************************************************************)

(**** Typing of type definitions ****)

open Misc
open Asttypes
open Parsetree
open Primitive
open Types
open Typetexp

module String = Misc.Stdlib.String

type native_repr_kind = Unboxed | Untagged

type error =
    Repeated_parameter
  | Duplicate_constructor of string
  | Too_many_constructors
  | Duplicate_label of string
  | Recursive_abbrev of string
  | Cycle_in_def of string * type_expr
  | Definition_mismatch of type_expr * Includecore.type_mismatch option
  | Constraint_failed of type_expr * type_expr
  | Inconsistent_constraint of Env.t * Ctype.Unification_trace.t
  | Type_clash of Env.t * Ctype.Unification_trace.t
  | Non_regular of {
      definition: Path.t;
      used_as: type_expr;
      defined_as: type_expr;
      expansions: (type_expr * type_expr) list;
    }
  | Null_arity_external
  | Missing_native_external
  | Unbound_type_var of type_expr * type_declaration
  | Cannot_extend_private_type of Path.t
  | Not_extensible_type of Path.t
  | Extension_mismatch of Path.t * Includecore.type_mismatch
  | Rebind_wrong_type of Longident.t * Env.t * Ctype.Unification_trace.t
  | Rebind_mismatch of Longident.t * Path.t * Path.t
  | Rebind_private of Longident.t
  | Variance of Typedecl_variance.error
  | Unavailable_type_constructor of Path.t
  | Bad_fixed_type of string
  | Unbound_type_var_ext of type_expr * extension_constructor
  | Val_in_structure
  | Multiple_native_repr_attributes
  | Cannot_unbox_or_untag_type of native_repr_kind
  | Deep_unbox_or_untag_attribute of native_repr_kind
  | Immediacy of Typedecl_immediacy.error
  | Separability of Typedecl_separability.error
  | Bad_unboxed_attribute of string
  | Boxed_and_unboxed
  | Nonrec_gadt

open Typedtree

exception Error of Location.t * error

(* Note: do not factor the branches in the following pattern-matching:
   the records must be constants for the compiler to do sharing on them.
*)
let get_unboxed_from_attributes sdecl =
  let unboxed = Builtin_attributes.has_unboxed sdecl.ptype_attributes in
  let boxed = Builtin_attributes.has_boxed sdecl.ptype_attributes in
  match boxed, unboxed, !Clflags.unboxed_types with
  | true, true, _ -> raise (Error(sdecl.ptype_loc, Boxed_and_unboxed))
  | true, false, _ -> unboxed_false_default_false
  | false, true, _ -> unboxed_true_default_false
  | false, false, false -> unboxed_false_default_true
  | false, false, true -> unboxed_true_default_true

(* Enter all declared types in the environment as abstract types *)

let add_type ~check id decl env =
  Builtin_attributes.warning_scope ~ppwarning:false decl.type_attributes
    (fun () -> Env.add_type ~check id decl env)

let enter_type rec_flag env sdecl id =
  let needed =
    match rec_flag with
    | Asttypes.Nonrecursive ->
        begin match sdecl.ptype_kind with
        | Ptype_variant scds ->
            List.iter (fun cd ->
              if cd.pcd_res <> None then raise (Error(cd.pcd_loc, Nonrec_gadt)))
              scds
        | _ -> ()
        end;
        Btype.is_row_name (Ident.name id)
    | Asttypes.Recursive -> true
  in
  let arity = List.length sdecl.ptype_params in
  if not needed then env else
  let decl =
    { type_params =
        List.map (fun _ -> Btype.newgenvar ()) sdecl.ptype_params;
      type_arity = arity;
      type_kind = Type_abstract;
      type_private = sdecl.ptype_private;
      type_manifest =
        begin match sdecl.ptype_manifest with None -> None
        | Some _ -> Some(Ctype.newvar ()) end;
      type_variance = List.map (fun _ -> Variance.full) sdecl.ptype_params;
      type_separability = Types.Separability.default_signature ~arity;
      type_is_newtype = false;
      type_expansion_scope = Btype.lowest_level;
      type_loc = sdecl.ptype_loc;
      type_attributes = sdecl.ptype_attributes;
      type_immediate = Unknown;
      type_unboxed = unboxed_false_default_false;
    }
  in
  add_type ~check:true id decl env

let update_type temp_env env id loc =
  let path = Path.Pident id in
  let decl = Env.find_type path temp_env in
  match decl.type_manifest with None -> ()
  | Some ty ->
      let params = List.map (fun _ -> Ctype.newvar ()) decl.type_params in
      try Ctype.unify env (Ctype.newconstr path params) ty
      with Ctype.Unify trace ->
        raise (Error(loc, Type_clash (env, trace)))

let get_unboxed_type_representation env ty =
  match Typedecl_unboxed.get_unboxed_type_representation env ty with
  | Typedecl_unboxed.This x -> Some x
  | _ -> None

(* Determine if a type's values are represented by floats at run-time. *)
let is_float env ty =
  match get_unboxed_type_representation env ty with
    Some {desc = Tconstr(p, _, _); _} -> Path.same p Predef.path_float
  | _ -> false

(* Determine if a type definition defines a fixed type. (PW) *)
let is_fixed_type sd =
  let rec has_row_var sty =
    match sty.ptyp_desc with
      Ptyp_alias (sty, _) -> has_row_var sty
    | Ptyp_class _
    | Ptyp_object (_, Open)
    | Ptyp_variant (_, Open, _)
    | Ptyp_variant (_, Closed, Some _) -> true
    | _ -> false
  in
  match sd.ptype_manifest with
    None -> false
  | Some sty ->
      sd.ptype_kind = Ptype_abstract &&
      sd.ptype_private = Private &&
      has_row_var sty

(* Set the row variable in a fixed type *)
let set_fixed_row env loc p decl =
  let tm =
    match decl.type_manifest with
      None -> assert false
    | Some t -> Ctype.expand_head env t
  in
  let rv =
    match tm.desc with
      Tvariant row ->
        let row = Btype.row_repr row in
        tm.desc <- Tvariant {row with row_fixed = Some Fixed_private};
        if Btype.static_row row then Btype.newgenty Tnil
        else row.row_more
    | Tobject (ty, _) ->
        snd (Ctype.flatten_fields ty)
    | _ ->
        raise (Error (loc, Bad_fixed_type "is not an object or variant"))
  in
  if not (Btype.is_Tvar rv) then
    raise (Error (loc, Bad_fixed_type "has no row variable"));
  rv.desc <- Tconstr (p, decl.type_params, ref Mnil)

(* Translate one type declaration *)

let make_params env params =
  let make_param (sty, v) =
    try
      (transl_type_param env sty, v)
    with Already_bound ->
      raise(Error(sty.ptyp_loc, Repeated_parameter))
  in
    List.map make_param params

let transl_labels env closed lbls =
  assert (lbls <> []);
  let all_labels = ref String.Set.empty in
  List.iter
    (fun {pld_name = {txt=name; loc}} ->
       if String.Set.mem name !all_labels then
         raise(Error(loc, Duplicate_label name));
       all_labels := String.Set.add name !all_labels)
    lbls;
  let mk {pld_name=name;pld_mutable=mut;pld_type=arg;pld_loc=loc;
          pld_attributes=attrs} =
    Builtin_attributes.warning_scope attrs
      (fun () ->
         let arg = Ast_helper.Typ.force_poly arg in
         let cty = transl_simple_type env closed arg in
         {ld_id = Ident.create_local name.txt;
          ld_name = name; ld_mutable = mut;
          ld_type = cty; ld_loc = loc; ld_attributes = attrs}
      )
  in
  let lbls = List.map mk lbls in
  let lbls' =
    List.map
      (fun ld ->
         let ty = ld.ld_type.ctyp_type in
         let ty = match ty.desc with Tpoly(t,[]) -> t | _ -> ty in
         {Types.ld_id = ld.ld_id;
          ld_mutable = ld.ld_mutable;
          ld_type = ty;
          ld_loc = ld.ld_loc;
          ld_attributes = ld.ld_attributes
         }
      )
      lbls in
  lbls, lbls'

let transl_constructor_arguments env closed = function
  | Pcstr_tuple l ->
      let l = List.map (transl_simple_type env closed) l in
      Types.Cstr_tuple (List.map (fun t -> t.ctyp_type) l),
      Cstr_tuple l
  | Pcstr_record l ->
      let lbls, lbls' = transl_labels env closed l in
      Types.Cstr_record lbls',
      Cstr_record lbls

let make_constructor env type_path type_params sargs sret_type =
  match sret_type with
  | None ->
      let args, targs =
        transl_constructor_arguments env true sargs
      in
        targs, None, args, None
  | Some sret_type ->
      (* if it's a generalized constructor we must first narrow and
         then widen so as to not introduce any new constraints *)
      let z = narrow () in
      reset_type_variables ();
      let args, targs =
        transl_constructor_arguments env false sargs
      in
      let tret_type = transl_simple_type env false sret_type in
      let ret_type = tret_type.ctyp_type in
      (* TODO add back type_path as a parameter ? *)
      begin match (Ctype.repr ret_type).desc with
        | Tconstr (p', _, _) when Path.same type_path p' -> ()
        | _ ->
            raise (Error (sret_type.ptyp_loc, Constraint_failed
                            (ret_type, Ctype.newconstr type_path type_params)))
      end;
      widen z;
<<<<<<< HEAD
      targs, Some tret_type, args, Some ret_type, params

(* Check that the variable [id] is present in the [univ] list. *)
let check_type_var loc univ id =
  let f t = (Btype.repr t).id = id in
  if not (List.exists f univ) then raise (Error (loc, Wrong_unboxed_type_float))

(* Check that all the variables found in [ty] are in [univ].
   Because [ty] is the argument to an abstract type, the representation
   of that abstract type could be any subexpression of [ty], in particular
   any type variable present in [ty].
*)
let rec check_unboxed_abstract_arg loc univ ty =
  match ty.desc with
  | Tvar _ -> check_type_var loc univ ty.id
  | Tarrow (_, t1, t2, _)
  | Tfield (_, _, t1, t2) ->
    check_unboxed_abstract_arg loc univ t1;
    check_unboxed_abstract_arg loc univ t2
  | Ttuple args
  | Tconstr (_, args, _)
  | Tpackage (_, _, args) ->
    List.iter (check_unboxed_abstract_arg loc univ) args
  | Tobject (fields, r) ->
    check_unboxed_abstract_arg loc univ fields;
    begin match !r with
    | None -> ()
    | Some (_, args) -> List.iter (check_unboxed_abstract_arg loc univ) args
    end
  | Tnil
  | Tunivar _ -> ()
  | Tlink e -> check_unboxed_abstract_arg loc univ e
  | Tsubst _ -> assert false
  | Tvariant { row_fields; row_more; row_name } ->
    List.iter (check_unboxed_abstract_row_field loc univ) row_fields;
    check_unboxed_abstract_arg loc univ row_more;
    begin match row_name with
    | None -> ()
    | Some (_, args) -> List.iter (check_unboxed_abstract_arg loc univ) args
    end
  | Tpoly (t, _) -> check_unboxed_abstract_arg loc univ t

and check_unboxed_abstract_row_field loc univ (_, field) =
  match field with
  | Rpresent (Some ty) -> check_unboxed_abstract_arg loc univ ty
  | Reither (_, args, _, r) ->
    List.iter (check_unboxed_abstract_arg loc univ) args;
    begin match !r with
    | None -> ()
    | Some f -> check_unboxed_abstract_row_field loc univ ("", f)
    end
  | Rabsent
  | Rpresent None -> ()

let make_effect_constructor env type_param sargs sret =
  let type_path = Predef.path_eff in
  let type_lid = Location.mknoloc (Longident.Lident "eff") in
  let z = narrow () in
  reset_type_variables ();
  let targs = List.map (transl_simple_type env false) sargs in
  let args = List.map (fun cty -> cty.ctyp_type) targs in
  let tret = transl_simple_type env false sret in
  Ctype.unify_var env (Ctype.instance type_param) tret.ctyp_type;
  let ret_type = Ctype.newconstr type_path [tret.ctyp_type] in
  let tret_type =
    { ctyp_desc = Ttyp_constr (type_path, type_lid, targs);
      ctyp_type = ret_type; ctyp_env = env;
      ctyp_loc = {sret.ptyp_loc with Location.loc_ghost = true};
      ctyp_attributes = [] }
  in
  widen z;
  targs, Some tret_type, args, Some ret_type

(* Check that the argument to a GADT constructor is compatible with unboxing
   the type, given the universal parameters of the type. *)
let rec check_unboxed_gadt_arg loc univ env ty =
  match get_unboxed_type_representation env ty with
  | Some {desc = Tvar _; id} -> check_type_var loc univ id
  | Some {desc = Tarrow _ | Ttuple _ | Tpackage _ | Tobject _ | Tnil
                 | Tvariant _; _} ->
    ()
    (* A comment in [Translcore.transl_exp0] claims the above cannot be
       represented by floats. *)
  | Some {desc = Tconstr (p, args, _); _} ->
    let tydecl = Env.find_type p env in
    assert (not tydecl.type_unboxed.unboxed);
    if tydecl.type_kind = Type_abstract then
      List.iter (check_unboxed_abstract_arg loc univ) args
  | Some {desc = Tfield _ | Tlink _ | Tsubst _; _} -> assert false
  | Some {desc = Tunivar _; _} -> ()
  | Some {desc = Tpoly (t2, _); _} -> check_unboxed_gadt_arg loc univ env t2
  | None -> ()
      (* This case is tricky: the argument is another (or the same) type
         in the same recursive definition. In this case we don't have to
         check because we will also check that other type for correctness. *)
=======
      targs, Some tret_type, args, Some ret_type
>>>>>>> 13ab6b4a

let transl_declaration env sdecl id =
  (* Bind type parameters *)
  reset_type_variables();
  Ctype.begin_def ();
  let tparams = make_params env sdecl.ptype_params in
  let params = List.map (fun (cty, _) -> cty.ctyp_type) tparams in
  let cstrs = List.map
    (fun (sty, sty', loc) ->
      transl_simple_type env false sty,
      transl_simple_type env false sty', loc)
    sdecl.ptype_cstrs
  in
  let raw_status = get_unboxed_from_attributes sdecl in
  if raw_status.unboxed && not raw_status.default then begin
    let bad msg = raise(Error(sdecl.ptype_loc, Bad_unboxed_attribute msg)) in
    match sdecl.ptype_kind with
    | Ptype_abstract    -> bad "it is abstract"
    | Ptype_open        -> bad "extensible variant types cannot be unboxed"
    | Ptype_record fields -> begin match fields with
        | [] -> bad "it has no fields"
        | _::_::_ -> bad "it has more than one field"
        | [{pld_mutable = Mutable}] -> bad "it is mutable"
        | [{pld_mutable = Immutable}] -> ()
      end
    | Ptype_variant constructors -> begin match constructors with
        | [] -> bad "it has no constructor"
        | (_::_::_) -> bad "it has more than one constructor"
        | [c] -> begin match c.pcd_args with
            | Pcstr_tuple [] ->
                bad "its constructor has no argument"
            | Pcstr_tuple (_::_::_) ->
                bad "its constructor has more than one argument"
            | Pcstr_tuple [_]  ->
                ()
            | Pcstr_record [] ->
                bad "its constructor has no fields"
            | Pcstr_record (_::_::_) ->
                bad "its constructor has more than one field"
            | Pcstr_record [{pld_mutable = Mutable}] ->
                bad "it is mutable"
            | Pcstr_record [{pld_mutable = Immutable}] ->
                ()
          end
      end
  end;
  let unboxed_status =
    match sdecl.ptype_kind with
    | Ptype_variant [{pcd_args = Pcstr_tuple [_]; _}]
    | Ptype_variant [{pcd_args = Pcstr_record [{pld_mutable=Immutable; _}]; _}]
    | Ptype_record [{pld_mutable=Immutable; _}] -> raw_status
    | _ -> unboxed_false_default_false (* Not unboxable, mark as boxed *)
  in
  let unbox = unboxed_status.unboxed in
  let (tkind, kind) =
    match sdecl.ptype_kind with
      | Ptype_abstract -> Ttype_abstract, Type_abstract
      | Ptype_variant scstrs ->
        if List.exists (fun cstr -> cstr.pcd_res <> None) scstrs then begin
          match cstrs with
            [] -> ()
          | (_,_,loc)::_ ->
              Location.prerr_warning loc Warnings.Constraint_on_gadt
        end;
        let all_constrs = ref String.Set.empty in
        List.iter
          (fun {pcd_name = {txt = name}} ->
            if String.Set.mem name !all_constrs then
              raise(Error(sdecl.ptype_loc, Duplicate_constructor name));
            all_constrs := String.Set.add name !all_constrs)
          scstrs;
        if List.length
            (List.filter (fun cd -> cd.pcd_args <> Pcstr_tuple []) scstrs)
           > (Config.max_tag + 1) then
          raise(Error(sdecl.ptype_loc, Too_many_constructors));
        let make_cstr scstr =
          let name = Ident.create_local scstr.pcd_name.txt in
          let targs, tret_type, args, ret_type =
            make_constructor env (Path.Pident id) params
                             scstr.pcd_args scstr.pcd_res
          in
          let tcstr =
            { cd_id = name;
              cd_name = scstr.pcd_name;
              cd_args = targs;
              cd_res = tret_type;
              cd_loc = scstr.pcd_loc;
              cd_attributes = scstr.pcd_attributes }
          in
          let cstr =
            { Types.cd_id = name;
              cd_args = args;
              cd_res = ret_type;
              cd_loc = scstr.pcd_loc;
              cd_attributes = scstr.pcd_attributes }
          in
            tcstr, cstr
        in
        let make_cstr scstr =
          Builtin_attributes.warning_scope scstr.pcd_attributes
            (fun () -> make_cstr scstr)
        in
        let tcstrs, cstrs = List.split (List.map make_cstr scstrs) in
          Ttype_variant tcstrs, Type_variant cstrs
      | Ptype_record lbls ->
          let lbls, lbls' = transl_labels env true lbls in
          let rep =
            if unbox then Record_unboxed false
            else if List.for_all (fun l -> is_float env l.Types.ld_type) lbls'
            then Record_float
            else Record_regular
          in
          Ttype_record lbls, Type_record(lbls', rep)
      | Ptype_open -> Ttype_open, Type_open
      in
    let (tman, man) = match sdecl.ptype_manifest with
        None -> None, None
      | Some sty ->
        let no_row = not (is_fixed_type sdecl) in
        let cty = transl_simple_type env no_row sty in
        Some cty, Some cty.ctyp_type
    in
    let arity = List.length params in
    let decl =
      { type_params = params;
        type_arity = arity;
        type_kind = kind;
        type_private = sdecl.ptype_private;
        type_manifest = man;
        type_variance = List.map (fun _ -> Variance.full) params;
        type_separability = Types.Separability.default_signature ~arity;
        type_is_newtype = false;
        type_expansion_scope = Btype.lowest_level;
        type_loc = sdecl.ptype_loc;
        type_attributes = sdecl.ptype_attributes;
        type_immediate = Unknown;
        type_unboxed = unboxed_status;
      } in

  (* Check constraints *)
    List.iter
      (fun (cty, cty', loc) ->
        let ty = cty.ctyp_type in
        let ty' = cty'.ctyp_type in
        try Ctype.unify env ty ty' with Ctype.Unify tr ->
          raise(Error(loc, Inconsistent_constraint (env, tr))))
      cstrs;
    Ctype.end_def ();
  (* Add abstract row *)
    if is_fixed_type sdecl then begin
      let p, _ =
        try Env.find_type_by_name
              (Longident.Lident(Ident.name id ^ "#row")) env
        with Not_found -> assert false
      in
      set_fixed_row env sdecl.ptype_loc p decl
    end;
  (* Check for cyclic abbreviations *)
    begin match decl.type_manifest with None -> ()
      | Some ty ->
        if Ctype.cyclic_abbrev env id ty then
          raise(Error(sdecl.ptype_loc, Recursive_abbrev sdecl.ptype_name.txt));
    end;
    {
      typ_id = id;
      typ_name = sdecl.ptype_name;
      typ_params = tparams;
      typ_type = decl;
      typ_cstrs = cstrs;
      typ_loc = sdecl.ptype_loc;
      typ_manifest = tman;
      typ_kind = tkind;
      typ_private = sdecl.ptype_private;
      typ_attributes = sdecl.ptype_attributes;
    }

(* Generalize a type declaration *)

let generalize_decl decl =
  List.iter Ctype.generalize decl.type_params;
  Btype.iter_type_expr_kind Ctype.generalize decl.type_kind;
  begin match decl.type_manifest with
  | None    -> ()
  | Some ty -> Ctype.generalize ty
  end

(* Check that all constraints are enforced *)

module TypeSet = Btype.TypeSet
module TypeMap = Btype.TypeMap

let rec check_constraints_rec env loc visited ty =
  let ty = Ctype.repr ty in
  if TypeSet.mem ty !visited then () else begin
  visited := TypeSet.add ty !visited;
  match ty.desc with
  | Tconstr (path, args, _) ->
      let args' = List.map (fun _ -> Ctype.newvar ()) args in
      let ty' = Ctype.newconstr path args' in
      begin try Ctype.enforce_constraints env ty'
      with Ctype.Unify _ -> assert false
      | Not_found -> raise (Error(loc, Unavailable_type_constructor path))
      end;
      if not (Ctype.matches env ty ty') then
        raise (Error(loc, Constraint_failed (ty, ty')));
      List.iter (check_constraints_rec env loc visited) args
  | Tpoly (ty, tl) ->
      let _, ty = Ctype.instance_poly false tl ty in
      check_constraints_rec env loc visited ty
  | _ ->
      Btype.iter_type_expr (check_constraints_rec env loc visited) ty
  end

let check_constraints_labels env visited l pl =
  let rec get_loc name = function
      [] -> assert false
    | pld :: tl ->
        if name = pld.pld_name.txt then pld.pld_type.ptyp_loc
        else get_loc name tl
  in
  List.iter
    (fun {Types.ld_id=name; ld_type=ty} ->
       check_constraints_rec env (get_loc (Ident.name name) pl) visited ty)
    l

let check_constraints env sdecl (_, decl) =
  let visited = ref TypeSet.empty in
  begin match decl.type_kind with
  | Type_abstract -> ()
  | Type_variant l ->
      let find_pl = function
          Ptype_variant pl -> pl
        | Ptype_record _ | Ptype_abstract | Ptype_open -> assert false
      in
      let pl = find_pl sdecl.ptype_kind in
      let pl_index =
        let foldf acc x =
          String.Map.add x.pcd_name.txt x acc
        in
        List.fold_left foldf String.Map.empty pl
      in
      List.iter
        (fun {Types.cd_id=name; cd_args; cd_res} ->
          let {pcd_args; pcd_res; _} =
            try String.Map.find (Ident.name name) pl_index
            with Not_found -> assert false in
          begin match cd_args, pcd_args with
          | Cstr_tuple tyl, Pcstr_tuple styl ->
              List.iter2
                (fun sty ty ->
                   check_constraints_rec env sty.ptyp_loc visited ty)
                styl tyl
          | Cstr_record tyl, Pcstr_record styl ->
              check_constraints_labels env visited tyl styl
          | _ -> assert false
          end;
          match pcd_res, cd_res with
          | Some sr, Some r ->
              check_constraints_rec env sr.ptyp_loc visited r
          | _ ->
              () )
        l
  | Type_record (l, _) ->
      let find_pl = function
          Ptype_record pl -> pl
        | Ptype_variant _ | Ptype_abstract | Ptype_open -> assert false
      in
      let pl = find_pl sdecl.ptype_kind in
      check_constraints_labels env visited l pl
  | Type_open -> ()
  end;
  begin match decl.type_manifest with
  | None -> ()
  | Some ty ->
      let sty =
        match sdecl.ptype_manifest with Some sty -> sty | _ -> assert false
      in
      check_constraints_rec env sty.ptyp_loc visited ty
  end

(*
   If both a variant/record definition and a type equation are given,
   need to check that the equation refers to a type of the same kind
   with the same constructors and labels.
*)
let check_coherence env loc dpath decl =
  match decl with
    { type_kind = (Type_variant _ | Type_record _| Type_open);
      type_manifest = Some ty } ->
      begin match (Ctype.repr ty).desc with
        Tconstr(path, args, _) ->
          begin try
            let decl' = Env.find_type path env in
            let err =
              if List.length args <> List.length decl.type_params
              then Some Includecore.Arity
              else if not (Ctype.equal env false args decl.type_params)
              then Some Includecore.Constraint
              else
                Includecore.type_declarations ~loc ~equality:true env
                  ~mark:true
                  (Path.last path)
                  decl'
                  dpath
                  (Subst.type_declaration
                     (Subst.add_type_path dpath path Subst.identity) decl)
            in
            if err <> None then
              raise(Error(loc, Definition_mismatch (ty, err)))
          with Not_found ->
            raise(Error(loc, Unavailable_type_constructor path))
          end
      | _ -> raise(Error(loc, Definition_mismatch (ty, None)))
      end
  | _ -> ()

let check_abbrev env sdecl (id, decl) =
  check_coherence env sdecl.ptype_loc (Path.Pident id) decl

(* Check that recursion is well-founded *)

let check_well_founded env loc path to_check ty =
  let visited = ref TypeMap.empty in
  let rec check ty0 parents ty =
    let ty = Btype.repr ty in
    if TypeSet.mem ty parents then begin
      (*Format.eprintf "@[%a@]@." Printtyp.raw_type_expr ty;*)
      if match ty0.desc with
      | Tconstr (p, _, _) -> Path.same p path
      | _ -> false
      then raise (Error (loc, Recursive_abbrev (Path.name path)))
      else raise (Error (loc, Cycle_in_def (Path.name path, ty0)))
    end;
    let (fini, parents) =
      try
        let prev = TypeMap.find ty !visited in
        if TypeSet.subset parents prev then (true, parents) else
        (false, TypeSet.union parents prev)
      with Not_found ->
        (false, parents)
    in
    if fini then () else
    let rec_ok =
      match ty.desc with
        Tconstr(p,_,_) ->
          !Clflags.recursive_types && Ctype.is_contractive env p
      | Tobject _ | Tvariant _ -> true
      | _ -> !Clflags.recursive_types
    in
    let visited' = TypeMap.add ty parents !visited in
    let arg_exn =
      try
        visited := visited';
        let parents =
          if rec_ok then TypeSet.empty else TypeSet.add ty parents in
        Btype.iter_type_expr (check ty0 parents) ty;
        None
      with e ->
        visited := visited'; Some e
    in
    match ty.desc with
    | Tconstr(p, _, _) when arg_exn <> None || to_check p ->
        if to_check p then Option.iter raise arg_exn
        else Btype.iter_type_expr (check ty0 TypeSet.empty) ty;
        begin try
          let ty' = Ctype.try_expand_once_opt env ty in
          let ty0 = if TypeSet.is_empty parents then ty else ty0 in
          check ty0 (TypeSet.add ty parents) ty'
        with
          Ctype.Cannot_expand -> Option.iter raise arg_exn
        end
    | _ -> Option.iter raise arg_exn
  in
  let snap = Btype.snapshot () in
  try Ctype.wrap_trace_gadt_instances env (check ty TypeSet.empty) ty
  with Ctype.Unify _ ->
    (* Will be detected by check_recursion *)
    Btype.backtrack snap

let check_well_founded_manifest env loc path decl =
  if decl.type_manifest = None then () else
  let args = List.map (fun _ -> Ctype.newvar()) decl.type_params in
  check_well_founded env loc path (Path.same path) (Ctype.newconstr path args)

let check_well_founded_decl env loc path decl to_check =
  let open Btype in
  let it =
    {type_iterators with
     it_type_expr = (fun _ -> check_well_founded env loc path to_check)} in
  it.it_type_declaration it (Ctype.generic_instance_declaration decl)

(* Check for ill-defined abbrevs *)

let check_recursion env loc path decl to_check =
  (* to_check is true for potentially mutually recursive paths.
     (path, decl) is the type declaration to be checked. *)

  if decl.type_params = [] then () else

  let visited = ref [] in

  let rec check_regular cpath args prev_exp prev_expansions ty =
    let ty = Ctype.repr ty in
    if not (List.memq ty !visited) then begin
      visited := ty :: !visited;
      match ty.desc with
      | Tconstr(path', args', _) ->
          if Path.same path path' then begin
            if not (Ctype.equal env false args args') then
              raise (Error(loc,
                     Non_regular {
                       definition=path;
                       used_as=ty;
                       defined_as=Ctype.newconstr path args;
                       expansions=List.rev prev_expansions;
                     }))
          end
          (* Attempt to expand a type abbreviation if:
              1- [to_check path'] holds
                 (otherwise the expansion cannot involve [path]);
              2- we haven't expanded this type constructor before
                 (otherwise we could loop if [path'] is itself
                 a non-regular abbreviation). *)
          else if to_check path' && not (List.mem path' prev_exp) then begin
            try
              (* Attempt expansion *)
              let (params0, body0, _) = Env.find_type_expansion path' env in
              let (params, body) =
                Ctype.instance_parameterized_type params0 body0 in
              begin
                try List.iter2 (Ctype.unify env) params args'
                with Ctype.Unify _ ->
                  raise (Error(loc, Constraint_failed
                                 (ty, Ctype.newconstr path' params0)));
              end;
              check_regular path' args
                (path' :: prev_exp) ((ty,body) :: prev_expansions)
                body
            with Not_found -> ()
          end;
          List.iter (check_regular cpath args prev_exp prev_expansions) args'
      | Tpoly (ty, tl) ->
          let (_, ty) = Ctype.instance_poly ~keep_names:true false tl ty in
          check_regular cpath args prev_exp prev_expansions ty
      | _ ->
          Btype.iter_type_expr
            (check_regular cpath args prev_exp prev_expansions) ty
    end in

  Option.iter
    (fun body ->
      let (args, body) =
        Ctype.instance_parameterized_type
          ~keep_names:true decl.type_params body in
      check_regular path args [] [] body)
    decl.type_manifest

let check_abbrev_recursion env id_loc_list to_check tdecl =
  let decl = tdecl.typ_type in
  let id = tdecl.typ_id in
  check_recursion env (List.assoc id id_loc_list) (Path.Pident id) decl to_check

let check_duplicates sdecl_list =
  let labels = Hashtbl.create 7 and constrs = Hashtbl.create 7 in
  List.iter
    (fun sdecl -> match sdecl.ptype_kind with
      Ptype_variant cl ->
        List.iter
          (fun pcd ->
            try
              let name' = Hashtbl.find constrs pcd.pcd_name.txt in
              Location.prerr_warning pcd.pcd_loc
                (Warnings.Duplicate_definitions
                   ("constructor", pcd.pcd_name.txt, name',
                    sdecl.ptype_name.txt))
            with Not_found ->
              Hashtbl.add constrs pcd.pcd_name.txt sdecl.ptype_name.txt)
          cl
    | Ptype_record fl ->
        List.iter
          (fun {pld_name=cname;pld_loc=loc} ->
            try
              let name' = Hashtbl.find labels cname.txt in
              Location.prerr_warning loc
                (Warnings.Duplicate_definitions
                   ("label", cname.txt, name', sdecl.ptype_name.txt))
            with Not_found -> Hashtbl.add labels cname.txt sdecl.ptype_name.txt)
          fl
    | Ptype_abstract -> ()
    | Ptype_open -> ())
    sdecl_list

(* Force recursion to go through id for private types*)
let name_recursion sdecl id decl =
  match decl with
  | { type_kind = Type_abstract;
      type_manifest = Some ty;
      type_private = Private; } when is_fixed_type sdecl ->
    let ty = Ctype.repr ty in
    let ty' = Btype.newty2 ty.level ty.desc in
    if Ctype.deep_occur ty ty' then
      let td = Tconstr(Path.Pident id, decl.type_params, ref Mnil) in
      Btype.link_type ty (Btype.newty2 ty.level td);
      {decl with type_manifest = Some ty'}
    else decl
  | _ -> decl

let name_recursion_decls sdecls decls =
  List.map2 (fun sdecl (id, decl) -> (id, name_recursion sdecl id decl))
    sdecls decls

(* Warn on definitions of type "type foo = ()" which redefine a different unit
   type and are likely a mistake. *)
let check_redefined_unit (td: Parsetree.type_declaration) =
  let open Parsetree in
  let is_unit_constructor cd = cd.pcd_name.txt = "()" in
  match td with
  | { ptype_name = { txt = name };
      ptype_manifest = None;
      ptype_kind = Ptype_variant [ cd ] }
    when is_unit_constructor cd ->
      Location.prerr_warning td.ptype_loc (Warnings.Redefining_unit name)
  | _ ->
      ()

let add_types_to_env decls env =
  List.fold_right
    (fun (id, decl) env -> add_type ~check:true id decl env)
    decls env

(* Translate a set of type declarations, mutually recursive or not *)
let transl_type_decl env rec_flag sdecl_list =
  List.iter check_redefined_unit sdecl_list;
  (* Add dummy types for fixed rows *)
  let fixed_types = List.filter is_fixed_type sdecl_list in
  let sdecl_list =
    List.map
      (fun sdecl ->
         let ptype_name =
           let loc = { sdecl.ptype_name.loc with Location.loc_ghost = true } in
           mkloc (sdecl.ptype_name.txt ^"#row") loc
         in
         let ptype_kind = Ptype_abstract in
         let ptype_manifest = None in
         let ptype_loc = { sdecl.ptype_loc with Location.loc_ghost = true } in
        {sdecl with
           ptype_name; ptype_kind; ptype_manifest; ptype_loc })
      fixed_types
    @ sdecl_list
  in

  (* Create identifiers. *)
  let scope = Ctype.create_scope () in
  let id_list =
    List.map (fun sdecl -> Ident.create_scoped ~scope sdecl.ptype_name.txt)
      sdecl_list
  in
  Ctype.begin_def();
  (* Enter types. *)
  let temp_env =
    List.fold_left2 (enter_type rec_flag) env sdecl_list id_list in
  (* Translate each declaration. *)
  let current_slot = ref None in
  let warn_unused = Warnings.is_active (Warnings.Unused_type_declaration "") in
  let id_slots id =
    match rec_flag with
    | Asttypes.Recursive when warn_unused ->
        (* See typecore.ml for a description of the algorithm used
             to detect unused declarations in a set of recursive definitions. *)
        let slot = ref [] in
        let td = Env.find_type (Path.Pident id) temp_env in
        let name = Ident.name id in
        Env.set_type_used_callback
          name td
          (fun old_callback ->
             match !current_slot with
             | Some slot -> slot := (name, td) :: !slot
             | None ->
                 List.iter (fun (name, d) -> Env.mark_type_used name d)
                   (get_ref slot);
                 old_callback ()
          );
        id, Some slot
    | Asttypes.Recursive | Asttypes.Nonrecursive ->
        id, None
  in
  let transl_declaration name_sdecl (id, slot) =
    current_slot := slot;
    Builtin_attributes.warning_scope
      name_sdecl.ptype_attributes
      (fun () -> transl_declaration temp_env name_sdecl id)
  in
  let tdecls =
    List.map2 transl_declaration sdecl_list (List.map id_slots id_list) in
  let decls =
    List.map (fun tdecl -> (tdecl.typ_id, tdecl.typ_type)) tdecls in
  current_slot := None;
  (* Check for duplicates *)
  check_duplicates sdecl_list;
  (* Build the final env. *)
  let new_env = add_types_to_env decls env in
  (* Update stubs *)
  begin match rec_flag with
    | Asttypes.Nonrecursive -> ()
    | Asttypes.Recursive ->
      List.iter2
        (fun id sdecl -> update_type temp_env new_env id sdecl.ptype_loc)
        id_list sdecl_list
  end;
  (* Generalize type declarations. *)
  Ctype.end_def();
  List.iter (fun (_, decl) -> generalize_decl decl) decls;
  (* Check for ill-formed abbrevs *)
  let id_loc_list =
    List.map2 (fun id sdecl -> (id, sdecl.ptype_loc))
      id_list sdecl_list
  in
  List.iter (fun (id, decl) ->
    check_well_founded_manifest new_env (List.assoc id id_loc_list)
      (Path.Pident id) decl)
    decls;
  let to_check =
    function Path.Pident id -> List.mem_assoc id id_loc_list | _ -> false in
  List.iter (fun (id, decl) ->
    check_well_founded_decl new_env (List.assoc id id_loc_list) (Path.Pident id)
      decl to_check)
    decls;
  List.iter (check_abbrev_recursion new_env id_loc_list to_check) tdecls;
  (* Check that all type variables are closed *)
  List.iter2
    (fun sdecl tdecl ->
      let decl = tdecl.typ_type in
       match Ctype.closed_type_decl decl with
         Some ty -> raise(Error(sdecl.ptype_loc, Unbound_type_var(ty,decl)))
       | None   -> ())
    sdecl_list tdecls;
  (* Check that constraints are enforced *)
  List.iter2 (check_constraints new_env) sdecl_list decls;
  (* Add type properties to declarations *)
  let decls =
    try
      decls
      |> name_recursion_decls sdecl_list
      |> Typedecl_variance.update_decls env sdecl_list
      |> Typedecl_immediacy.update_decls env
      |> Typedecl_separability.update_decls env
    with
    | Typedecl_variance.Error (loc, err) ->
        raise (Error (loc, Variance err))
    | Typedecl_immediacy.Error (loc, err) ->
        raise (Error (loc, Immediacy err))
    | Typedecl_separability.Error (loc, err) ->
        raise (Error (loc, Separability err))
  in
  (* Compute the final environment with variance and immediacy *)
  let final_env = add_types_to_env decls env in
  (* Check re-exportation *)
  List.iter2 (check_abbrev final_env) sdecl_list decls;
  (* Keep original declaration *)
  let final_decls =
    List.map2
      (fun tdecl (_id2, decl) ->
        { tdecl with typ_type = decl }
      ) tdecls decls
  in
  (* Done *)
  (final_decls, final_env)

(* Translating type extensions *)
let transl_extension_rebind env type_path type_params typext_params priv lid =
  let usage = if priv = Public then Env.Positive else Env.Privatize in
  let cdescr = Env.lookup_constructor ~loc:lid.loc usage lid.txt env in
  let (args, cstr_res) = Ctype.instance_constructor cdescr in
  let res, ret_type =
    if cdescr.cstr_generalized then
      let params = Ctype.instance_list type_params in
      let res = Ctype.newconstr type_path params in
      let ret_type = Some (Ctype.newconstr type_path params) in
        res, ret_type
    else (Ctype.newconstr type_path typext_params), None
  in
  begin
    try
      Ctype.unify env cstr_res res
    with Ctype.Unify trace ->
      raise (Error(lid.loc,
               Rebind_wrong_type(lid.txt, env, trace)))
  end;
  (* Remove "_" names from parameters used in the constructor *)
  if not cdescr.cstr_generalized then begin
    let vars =
      Ctype.free_variables (Btype.newgenty (Ttuple args))
    in
      List.iter
        (function {desc = Tvar (Some "_")} as ty ->
                    if List.memq ty vars then ty.desc <- Tvar None
                  | _ -> ())
        typext_params
  end;
  (* Ensure that constructor's type matches the type being extended *)
  let cstr_type_path, cstr_type_params =
    match cdescr.cstr_res.desc with
      Tconstr (p, _, _) ->
        let decl = Env.find_type p env in
          p, decl.type_params
    | _ -> assert false
  in
  let cstr_types =
    (Btype.newgenty
       (Tconstr(cstr_type_path, cstr_type_params, ref Mnil)))
    :: cstr_type_params
  in
  let ext_types =
    (Btype.newgenty
       (Tconstr(type_path, type_params, ref Mnil)))
    :: type_params
  in
  if not (Ctype.equal env true cstr_types ext_types) then
    raise (Error(lid.loc,
                 Rebind_mismatch(lid.txt, cstr_type_path, type_path)));
  (* Disallow rebinding private constructors to non-private *)
  begin
    match cdescr.cstr_private, priv with
      Private, Public ->
        raise (Error(lid.loc, Rebind_private lid.txt))
    | _ -> ()
  end;
  let path =
    match cdescr.cstr_tag with
      Cstr_extension(path, _) -> path
    | _ -> assert false
  in
    args, ret_type, Text_rebind(path, lid)

let transl_extension_constructor env type_path type_params
                                 typext_params priv sext =
  let scope = Ctype.create_scope () in
  let id = Ident.create_scoped ~scope sext.pext_name.txt in
  let args, ret_type, kind =
    match sext.pext_kind with
      Pext_decl(sargs, sret_type) ->
        let targs, tret_type, args, ret_type =
          make_constructor env type_path typext_params
            sargs sret_type
        in
          args, ret_type, Text_decl(targs, tret_type)
    | Pext_rebind lid ->
        let usage = if priv = Public then Env.Positive else Env.Privatize in
        let cdescr = Env.lookup_constructor ~loc:lid.loc usage lid.txt env in
        let (args, cstr_res) = Ctype.instance_constructor cdescr in
        let res, ret_type =
          if cdescr.cstr_generalized then
            let params = Ctype.instance_list type_params in
            let res = Ctype.newconstr type_path params in
            let ret_type = Some (Ctype.newconstr type_path params) in
              res, ret_type
          else (Ctype.newconstr type_path typext_params), None
        in
        begin
          try
            Ctype.unify env cstr_res res
          with Ctype.Unify trace ->
            raise (Error(lid.loc,
                     Rebind_wrong_type(lid.txt, env, trace)))
        end;
        (* Remove "_" names from parameters used in the constructor *)
        if not cdescr.cstr_generalized then begin
          let vars =
            Ctype.free_variables (Btype.newgenty (Ttuple args))
          in
            List.iter
              (function {desc = Tvar (Some "_")} as ty ->
                          if List.memq ty vars then ty.desc <- Tvar None
                        | _ -> ())
              typext_params
        end;
        (* Ensure that constructor's type matches the type being extended *)
        let cstr_type_path, cstr_type_params =
          match cdescr.cstr_res.desc with
            Tconstr (p, _, _) ->
              let decl = Env.find_type p env in
                p, decl.type_params
          | _ -> assert false
        in
        let cstr_types =
          (Btype.newgenty
             (Tconstr(cstr_type_path, cstr_type_params, ref Mnil)))
          :: cstr_type_params
        in
        let ext_types =
          (Btype.newgenty
             (Tconstr(type_path, type_params, ref Mnil)))
          :: type_params
        in
        if not (Ctype.equal env true cstr_types ext_types) then
          raise (Error(lid.loc,
                       Rebind_mismatch(lid.txt, cstr_type_path, type_path)));
        (* Disallow rebinding private constructors to non-private *)
        begin
          match cdescr.cstr_private, priv with
            Private, Public ->
              raise (Error(lid.loc, Rebind_private lid.txt))
          | _ -> ()
        end;
        let path =
          match cdescr.cstr_tag with
            Cstr_extension(path, _) -> path
          | _ -> assert false
        in
        let args =
          match cdescr.cstr_inlined with
          | None ->
              Types.Cstr_tuple args
          | Some decl ->
              let tl =
                match args with
                | [ {desc=Tconstr(_, tl, _)} ] -> tl
                | _ -> assert false
              in
              let decl = Ctype.instance_declaration decl in
              assert (List.length decl.type_params = List.length tl);
              List.iter2 (Ctype.unify env) decl.type_params tl;
              let lbls =
                match decl.type_kind with
                | Type_record (lbls, Record_extension _) -> lbls
                | _ -> assert false
              in
              Types.Cstr_record lbls
        in
        args, ret_type, Text_rebind(path, lid)
  in
  let ext =
    { ext_type_path = type_path;
      ext_type_params = typext_params;
      ext_args = args;
      ext_ret_type = ret_type;
      ext_private = priv;
      Types.ext_loc = sext.pext_loc;
      Types.ext_attributes = sext.pext_attributes; }
  in
    { ext_id = id;
      ext_name = sext.pext_name;
      ext_type = ext;
      ext_kind = kind;
      Typedtree.ext_loc = sext.pext_loc;
      Typedtree.ext_attributes = sext.pext_attributes; }

let transl_extension_constructor env type_path type_params
    typext_params priv sext =
  Builtin_attributes.warning_scope sext.pext_attributes
    (fun () -> transl_extension_constructor env type_path type_params
        typext_params priv sext)

let transl_type_extension extend env loc styext =
  reset_type_variables();
  Ctype.begin_def();
  let type_path, type_decl =
    let lid = styext.ptyext_path in
    Env.lookup_type ~loc:lid.loc lid.txt env
  in
  begin
    match type_decl.type_kind with
    | Type_open -> begin
        match type_decl.type_private with
        | Private when extend -> begin
            match
              List.find
                (function {pext_kind = Pext_decl _} -> true
                        | {pext_kind = Pext_rebind _} -> false)
                styext.ptyext_constructors
            with
            | {pext_loc} ->
                raise (Error(pext_loc, Cannot_extend_private_type type_path))
            | exception Not_found -> ()
          end
        | _ -> ()
      end
    | _ ->
        raise (Error(loc, Not_extensible_type type_path))
  end;
  let type_variance =
    List.map (fun v ->
                let (co, cn) = Variance.get_upper v in
                  (not cn, not co, false))
             type_decl.type_variance
  in
  let err =
    if type_decl.type_arity <> List.length styext.ptyext_params then
      Some Includecore.Arity
    else
      if List.for_all2
           (fun (c1, n1, _) (c2, n2, _) -> (not c2 || c1) && (not n2 || n1))
           type_variance
           (Typedecl_variance.variance_of_params styext.ptyext_params)
      then None else Some Includecore.Variance
  in
  begin match err with
  | None -> ()
  | Some err -> raise (Error(loc, Extension_mismatch (type_path, err)))
  end;
  let ttype_params = make_params env styext.ptyext_params in
  let type_params = List.map (fun (cty, _) -> cty.ctyp_type) ttype_params in
  List.iter2 (Ctype.unify_var env)
    (Ctype.instance_list type_decl.type_params)
    type_params;
  let constructors =
    List.map (transl_extension_constructor env type_path
               type_decl.type_params type_params styext.ptyext_private)
      styext.ptyext_constructors
  in
  Ctype.end_def();
  (* Generalize types *)
  List.iter Ctype.generalize type_params;
  List.iter
    (fun ext ->
       Btype.iter_type_expr_cstr_args Ctype.generalize ext.ext_type.ext_args;
       Option.iter Ctype.generalize ext.ext_type.ext_ret_type)
    constructors;
  (* Check that all type variables are closed *)
  List.iter
    (fun ext ->
       match Ctype.closed_extension_constructor ext.ext_type with
         Some ty ->
           raise(Error(ext.ext_loc, Unbound_type_var_ext(ty, ext.ext_type)))
       | None -> ())
    constructors;
  (* Check variances are correct *)
  List.iter
    (fun ext->
       (* Note that [loc] here is distinct from [type_decl.type_loc], which
          makes the [loc] parameter to this function useful. [loc] is the
          location of the extension, while [type_decl] points to the original
          type declaration being extended. *)
       try Typedecl_variance.check_variance_extension
             env type_decl ext (type_variance, loc)
       with Typedecl_variance.Error (loc, err) ->
         raise (Error (loc, Variance err)))
    constructors;
  (* Add extension constructors to the environment *)
  let newenv =
    List.fold_left
      (fun env ext ->
         Env.add_extension ~check:true ext.ext_id ext.ext_type env)
      env constructors
  in
  let tyext =
    { tyext_path = type_path;
      tyext_txt = styext.ptyext_path;
      tyext_params = ttype_params;
      tyext_constructors = constructors;
      tyext_private = styext.ptyext_private;
      tyext_loc = styext.ptyext_loc;
      tyext_attributes = styext.ptyext_attributes; }
  in
    (tyext, newenv)

let transl_type_extension extend env loc styext =
  Builtin_attributes.warning_scope styext.ptyext_attributes
    (fun () -> transl_type_extension extend env loc styext)

(* Translate an exception declaration *)
let transl_exception env sext =
  reset_type_variables();
  Ctype.begin_def();
  let ext =
    transl_extension_constructor env
      Predef.path_exn [] [] Asttypes.Public sext
  in
  Ctype.end_def();
  (* Generalize types *)
  Btype.iter_type_expr_cstr_args Ctype.generalize ext.ext_type.ext_args;
  Option.iter Ctype.generalize ext.ext_type.ext_ret_type;
  (* Check that all type variables are closed *)
  begin match Ctype.closed_extension_constructor ext.ext_type with
    Some ty ->
      raise (Error(ext.ext_loc, Unbound_type_var_ext(ty, ext.ext_type)))
  | None -> ()
  end;
  let newenv = Env.add_extension ~check:true ext.ext_id ext.ext_type env in
  ext, newenv

let transl_type_exception env t =
  Builtin_attributes.check_no_alert t.ptyexn_attributes;
  let contructor, newenv =
    Builtin_attributes.warning_scope t.ptyexn_attributes
      (fun () ->
         transl_exception env t.ptyexn_constructor
      )
  in
  {tyexn_constructor = contructor;
   tyexn_loc = t.ptyexn_loc;
   tyexn_attributes = t.ptyexn_attributes}, newenv


(* Translate an effect declaration *)
let transl_effect env seff =
  reset_type_variables();
  Ctype.begin_def();
  let type_decl = Env.find_type Predef.path_eff env in
  let type_param =
    match type_decl.type_params with
    | [type_param] -> type_param
    | _ -> assert false
  in
  let typext_param = Ctype.new_global_var () in
  let id = Ident.create_local seff.peff_name.txt in
  let args, ret_type, kind =
    match seff.peff_kind with
    | Peff_decl(sargs, sret) ->
        let targs, tret_type, args, ret_type =
          make_effect_constructor env type_param sargs sret
        in
          args, ret_type, Text_decl(Cstr_tuple targs, tret_type)
    | Peff_rebind lid ->
        transl_extension_rebind env Predef.path_eff
          type_decl.type_params [typext_param] Asttypes.Public lid
  in
  let ext =
    { ext_type_path = Predef.path_eff;
      ext_type_params = [typext_param];
      ext_args = Cstr_tuple args;
      ext_ret_type = ret_type;
      ext_private = Asttypes.Public;
      Types.ext_loc = seff.peff_loc;
      Types.ext_attributes = seff.peff_attributes; }
  in
  let text =
    { ext_id = id;
      ext_name = seff.peff_name;
      ext_type = ext;
      ext_kind = kind;
      Typedtree.ext_loc = seff.peff_loc;
      Typedtree.ext_attributes = seff.peff_attributes; }
  in
  Ctype.end_def();
  (* Generalize types *)
  Btype.iter_type_expr_cstr_args Ctype.generalize ext.ext_args;
  Option.iter Ctype.generalize ext.ext_ret_type;
  (* Check that all type variable are closed *)
  begin match Ctype.closed_extension_constructor ext with
    Some ty ->
      raise (Error(ext.ext_loc, Unbound_type_var_ext(ty, ext)))
  | None -> ()
  end;
  let newenv = Env.add_extension ~check:true text.ext_id ext env in
    text, newenv

type native_repr_attribute =
  | Native_repr_attr_absent
  | Native_repr_attr_present of native_repr_kind

let get_native_repr_attribute attrs ~global_repr =
  match
    Attr_helper.get_no_payload_attribute ["unboxed"; "ocaml.unboxed"]  attrs,
    Attr_helper.get_no_payload_attribute ["untagged"; "ocaml.untagged"] attrs,
    global_repr
  with
  | None, None, None -> Native_repr_attr_absent
  | None, None, Some repr -> Native_repr_attr_present repr
  | Some _, None, None -> Native_repr_attr_present Unboxed
  | None, Some _, None -> Native_repr_attr_present Untagged
  | Some { Location.loc }, _, _
  | _, Some { Location.loc }, _ ->
    raise (Error (loc, Multiple_native_repr_attributes))

let native_repr_of_type env kind ty =
  match kind, (Ctype.expand_head_opt env ty).desc with
  | Untagged, Tconstr (path, _, _) when Path.same path Predef.path_int ->
    Some Untagged_int
  | Unboxed, Tconstr (path, _, _) when Path.same path Predef.path_float ->
    Some Unboxed_float
  | Unboxed, Tconstr (path, _, _) when Path.same path Predef.path_int32 ->
    Some (Unboxed_integer Pint32)
  | Unboxed, Tconstr (path, _, _) when Path.same path Predef.path_int64 ->
    Some (Unboxed_integer Pint64)
  | Unboxed, Tconstr (path, _, _) when Path.same path Predef.path_nativeint ->
    Some (Unboxed_integer Pnativeint)
  | _ ->
    None

(* Raises an error when [core_type] contains an [@unboxed] or [@untagged]
   attribute in a strict sub-term. *)
let error_if_has_deep_native_repr_attributes core_type =
  let open Ast_iterator in
  let this_iterator =
    { default_iterator with typ = fun iterator core_type ->
      begin
        match
          get_native_repr_attribute core_type.ptyp_attributes ~global_repr:None
        with
        | Native_repr_attr_present kind ->
           raise (Error (core_type.ptyp_loc,
                         Deep_unbox_or_untag_attribute kind))
        | Native_repr_attr_absent -> ()
      end;
      default_iterator.typ iterator core_type }
  in
  default_iterator.typ this_iterator core_type

let make_native_repr env core_type ty ~global_repr =
  error_if_has_deep_native_repr_attributes core_type;
  match get_native_repr_attribute core_type.ptyp_attributes ~global_repr with
  | Native_repr_attr_absent ->
    Same_as_ocaml_repr
  | Native_repr_attr_present kind ->
    begin match native_repr_of_type env kind ty with
    | None ->
      raise (Error (core_type.ptyp_loc, Cannot_unbox_or_untag_type kind))
    | Some repr -> repr
    end

let rec parse_native_repr_attributes env core_type ty ~global_repr =
  match core_type.ptyp_desc, (Ctype.repr ty).desc,
    get_native_repr_attribute core_type.ptyp_attributes ~global_repr:None
  with
  | Ptyp_arrow _, Tarrow _, Native_repr_attr_present kind  ->
    raise (Error (core_type.ptyp_loc, Cannot_unbox_or_untag_type kind))
  | Ptyp_arrow (_, ct1, ct2), Tarrow (_, t1, t2, _), _ ->
    let repr_arg = make_native_repr env ct1 t1 ~global_repr in
    let repr_args, repr_res =
      parse_native_repr_attributes env ct2 t2 ~global_repr
    in
    (repr_arg :: repr_args, repr_res)
  | Ptyp_arrow _, _, _ | _, Tarrow _, _ -> assert false
  | _ -> ([], make_native_repr env core_type ty ~global_repr)


let check_unboxable env loc ty =
  let check_type acc ty : Path.Set.t =
    let ty = Ctype.repr (Ctype.expand_head_opt env ty) in
    try match ty.desc with
      | Tconstr (p, _, _) ->
        let tydecl = Env.find_type p env in
        if tydecl.type_unboxed.default then
          Path.Set.add p acc
        else acc
      | _ -> acc
    with Not_found -> acc
  in
  let all_unboxable_types = Btype.fold_type_expr check_type Path.Set.empty ty in
  Path.Set.fold
    (fun p () ->
       Location.prerr_warning loc
         (Warnings.Unboxable_type_in_prim_decl (Path.name p))
    )
    all_unboxable_types
    ()

(* Translate a value declaration *)
let transl_value_decl env loc valdecl =
  let cty = Typetexp.transl_type_scheme env valdecl.pval_type in
  let ty = cty.ctyp_type in
  let v =
  match valdecl.pval_prim with
    [] when Env.is_in_signature env ->
      { val_type = ty; val_kind = Val_reg; Types.val_loc = loc;
        val_attributes = valdecl.pval_attributes }
  | [] ->
      raise (Error(valdecl.pval_loc, Val_in_structure))
  | _ ->
      let global_repr =
        match
          get_native_repr_attribute valdecl.pval_attributes ~global_repr:None
        with
        | Native_repr_attr_present repr -> Some repr
        | Native_repr_attr_absent -> None
      in
      let native_repr_args, native_repr_res =
        parse_native_repr_attributes env valdecl.pval_type ty ~global_repr
      in
      let prim =
        Primitive.parse_declaration valdecl
          ~native_repr_args
          ~native_repr_res
      in
      if prim.prim_arity = 0 &&
         (prim.prim_name = "" || prim.prim_name.[0] <> '%') then
        raise(Error(valdecl.pval_type.ptyp_loc, Null_arity_external));
      if !Clflags.native_code
      && prim.prim_arity > 5
      && prim.prim_native_name = ""
      then raise(Error(valdecl.pval_type.ptyp_loc, Missing_native_external));
      check_unboxable env loc ty;
      { val_type = ty; val_kind = Val_prim prim; Types.val_loc = loc;
        val_attributes = valdecl.pval_attributes }
  in
  let (id, newenv) =
    Env.enter_value valdecl.pval_name.txt v env
      ~check:(fun s -> Warnings.Unused_value_declaration s)
  in
  let desc =
    {
     val_id = id;
     val_name = valdecl.pval_name;
     val_desc = cty; val_val = v;
     val_prim = valdecl.pval_prim;
     val_loc = valdecl.pval_loc;
     val_attributes = valdecl.pval_attributes;
    }
  in
  desc, newenv

let transl_value_decl env loc valdecl =
  Builtin_attributes.warning_scope valdecl.pval_attributes
    (fun () -> transl_value_decl env loc valdecl)

(* Translate a "with" constraint -- much simplified version of
    transl_type_decl. *)
let transl_with_constraint env id row_path orig_decl sdecl =
  Env.mark_type_used (Ident.name id) orig_decl;
  reset_type_variables();
  Ctype.begin_def();
  let tparams = make_params env sdecl.ptype_params in
  let params = List.map (fun (cty, _) -> cty.ctyp_type) tparams in
  let orig_decl = Ctype.instance_declaration orig_decl in
  let arity_ok = List.length params = orig_decl.type_arity in
  if arity_ok then
    List.iter2 (Ctype.unify_var env) params orig_decl.type_params;
  let constraints = List.map
    (function (ty, ty', loc) ->
       try
         let cty = transl_simple_type env false ty in
         let cty' = transl_simple_type env false ty' in
         let ty = cty.ctyp_type in
         let ty' = cty'.ctyp_type in
         Ctype.unify env ty ty';
         (cty, cty', loc)
       with Ctype.Unify tr ->
         raise(Error(loc, Inconsistent_constraint (env, tr))))
    sdecl.ptype_cstrs
  in
  let no_row = not (is_fixed_type sdecl) in
  let (tman, man) =  match sdecl.ptype_manifest with
      None -> None, None
    | Some sty ->
        let cty = transl_simple_type env no_row sty in
        Some cty, Some cty.ctyp_type
  in
  let priv =
    if sdecl.ptype_private = Private then Private else
    if arity_ok && orig_decl.type_kind <> Type_abstract
    then orig_decl.type_private else sdecl.ptype_private
  in
  if arity_ok && orig_decl.type_kind <> Type_abstract
  && sdecl.ptype_private = Private then
    Location.deprecated sdecl.ptype_loc "spurious use of private";
  let type_kind, type_unboxed =
    if arity_ok && man <> None then
      orig_decl.type_kind, orig_decl.type_unboxed
    else
      Type_abstract, unboxed_false_default_false
  in
  let arity = List.length params in
  let decl =
    { type_params = params;
      type_arity = arity;
      type_kind;
      type_private = priv;
      type_manifest = man;
      type_variance = [];
      type_separability = Types.Separability.default_signature ~arity;
      type_is_newtype = false;
      type_expansion_scope = Btype.lowest_level;
      type_loc = sdecl.ptype_loc;
      type_attributes = sdecl.ptype_attributes;
      type_immediate = Unknown;
      type_unboxed;
    }
  in
  begin match row_path with None -> ()
  | Some p -> set_fixed_row env sdecl.ptype_loc p decl
  end;
  begin match Ctype.closed_type_decl decl with None -> ()
  | Some ty -> raise(Error(sdecl.ptype_loc, Unbound_type_var(ty,decl)))
  end;
  let decl = name_recursion sdecl id decl in
  let type_variance =
    try Typedecl_variance.compute_decl
          env ~check:true decl (Typedecl_variance.variance_of_sdecl sdecl)
    with Typedecl_variance.Error (loc, err) ->
      raise (Error (loc, Variance err)) in
  let type_immediate =
    (* Typedecl_immediacy.compute_decl never raises *)
    Typedecl_immediacy.compute_decl env decl in
  let decl = {decl with type_variance; type_immediate} in
  Ctype.end_def();
  generalize_decl decl;
  {
    typ_id = id;
    typ_name = sdecl.ptype_name;
    typ_params = tparams;
    typ_type = decl;
    typ_cstrs = constraints;
    typ_loc = sdecl.ptype_loc;
    typ_manifest = tman;
    typ_kind = Ttype_abstract;
    typ_private = sdecl.ptype_private;
    typ_attributes = sdecl.ptype_attributes;
  }

(* Approximate a type declaration: just make all types abstract *)

let abstract_type_decl arity =
  let rec make_params n =
    if n <= 0 then [] else Ctype.newvar() :: make_params (n-1) in
  Ctype.begin_def();
  let decl =
    { type_params = make_params arity;
      type_arity = arity;
      type_kind = Type_abstract;
      type_private = Public;
      type_manifest = None;
      type_variance = replicate_list Variance.full arity;
      type_separability = Types.Separability.default_signature ~arity;
      type_is_newtype = false;
      type_expansion_scope = Btype.lowest_level;
      type_loc = Location.none;
      type_attributes = [];
      type_immediate = Unknown;
      type_unboxed = unboxed_false_default_false;
     } in
  Ctype.end_def();
  generalize_decl decl;
  decl

let approx_type_decl sdecl_list =
  let scope = Ctype.create_scope () in
  List.map
    (fun sdecl ->
      (Ident.create_scoped ~scope sdecl.ptype_name.txt,
       abstract_type_decl (List.length sdecl.ptype_params)))
    sdecl_list

(* Variant of check_abbrev_recursion to check the well-formedness
   conditions on type abbreviations defined within recursive modules. *)

let check_recmod_typedecl env loc recmod_ids path decl =
  (* recmod_ids is the list of recursively-defined module idents.
     (path, decl) is the type declaration to be checked. *)
  let to_check path = Path.exists_free recmod_ids path in
  check_well_founded_decl env loc path decl to_check;
  check_recursion env loc path decl to_check;
  (* additionally check coherece, as one might build an incoherent signature,
     and use it to build an incoherent module, cf. #7851 *)
  check_coherence env loc path decl


(**** Error report ****)

open Format

let explain_unbound_gen ppf tv tl typ kwd pr =
  try
    let ti = List.find (fun ti -> Ctype.deep_occur tv (typ ti)) tl in
    let ty0 = (* Hack to force aliasing when needed *)
      Btype.newgenty (Tobject(tv, ref None)) in
    Printtyp.reset_and_mark_loops_list [typ ti; ty0];
    fprintf ppf
      ".@.@[<hov2>In %s@ %a@;<1 -2>the variable %a is unbound@]"
      kwd pr ti Printtyp.marked_type_expr tv
  with Not_found -> ()

let explain_unbound ppf tv tl typ kwd lab =
  explain_unbound_gen ppf tv tl typ kwd
    (fun ppf ti ->
       fprintf ppf "%s%a" (lab ti) Printtyp.marked_type_expr (typ ti)
    )

let explain_unbound_single ppf tv ty =
  let trivial ty =
    explain_unbound ppf tv [ty] (fun t -> t) "type" (fun _ -> "") in
  match (Ctype.repr ty).desc with
    Tobject(fi,_) ->
      let (tl, rv) = Ctype.flatten_fields fi in
      if rv == tv then trivial ty else
      explain_unbound ppf tv tl (fun (_,_,t) -> t)
        "method" (fun (lab,_,_) -> lab ^ ": ")
  | Tvariant row ->
      let row = Btype.row_repr row in
      if row.row_more == tv then trivial ty else
      explain_unbound ppf tv row.row_fields
        (fun (_l,f) -> match Btype.row_field_repr f with
          Rpresent (Some t) -> t
        | Reither (_,[t],_,_) -> t
        | Reither (_,tl,_,_) -> Btype.newgenty (Ttuple tl)
        | _ -> Btype.newgenty (Ttuple[]))
        "case" (fun (lab,_) -> "`" ^ lab ^ " of ")
  | _ -> trivial ty


let tys_of_constr_args = function
  | Types.Cstr_tuple tl -> tl
  | Types.Cstr_record lbls -> List.map (fun l -> l.Types.ld_type) lbls

let report_error ppf = function
  | Repeated_parameter ->
      fprintf ppf "A type parameter occurs several times"
  | Duplicate_constructor s ->
      fprintf ppf "Two constructors are named %s" s
  | Too_many_constructors ->
      fprintf ppf
        "@[Too many non-constant constructors@ -- maximum is %i %s@]"
        (Config.max_tag + 1) "non-constant constructors"
  | Duplicate_label s ->
      fprintf ppf "Two labels are named %s" s
  | Recursive_abbrev s ->
      fprintf ppf "The type abbreviation %s is cyclic" s
  | Cycle_in_def (s, ty) ->
      fprintf ppf "@[<v>The definition of %s contains a cycle:@ %a@]"
        s Printtyp.type_expr ty
  | Definition_mismatch (ty, None) ->
      fprintf ppf "@[<v>@[<hov>%s@ %s@;<1 2>%a@]@]"
        "This variant or record definition" "does not match that of type"
        Printtyp.type_expr ty
  | Definition_mismatch (ty, Some err) ->
      fprintf ppf "@[<v>@[<hov>%s@ %s@;<1 2>%a@]%a@]"
        "This variant or record definition" "does not match that of type"
        Printtyp.type_expr ty
        (Includecore.report_type_mismatch "the original" "this" "definition")
        err
  | Constraint_failed (ty, ty') ->
      Printtyp.reset_and_mark_loops ty;
      Printtyp.mark_loops ty';
      Printtyp.Naming_context.reset ();
      fprintf ppf "@[%s@ @[<hv>Type@ %a@ should be an instance of@ %a@]@]"
        "Constraints are not satisfied in this type."
        !Oprint.out_type (Printtyp.tree_of_typexp false ty)
        !Oprint.out_type (Printtyp.tree_of_typexp false ty')
  | Non_regular { definition; used_as; defined_as; expansions } ->
      let pp_expansion ppf (ty,body) =
        Format.fprintf ppf "%a = %a"
          Printtyp.type_expr ty
          Printtyp.type_expr body in
      let comma ppf () = Format.fprintf ppf ",@;<1 2>" in
      let pp_expansions ppf expansions =
        Format.(pp_print_list ~pp_sep:comma pp_expansion) ppf expansions in
      Printtyp.reset_and_mark_loops used_as;
      Printtyp.mark_loops defined_as;
      Printtyp.Naming_context.reset ();
      begin match expansions with
      | [] ->
          fprintf ppf
            "@[<hv>This recursive type is not regular.@ \
             The type constructor %s is defined as@;<1 2>type %a@ \
             but it is used as@;<1 2>%a.@ \
             All uses need to match the definition for the recursive type \
             to be regular.@]"
            (Path.name definition)
            !Oprint.out_type (Printtyp.tree_of_typexp false defined_as)
            !Oprint.out_type (Printtyp.tree_of_typexp false used_as)
      | _ :: _ ->
          fprintf ppf
            "@[<hv>This recursive type is not regular.@ \
             The type constructor %s is defined as@;<1 2>type %a@ \
             but it is used as@;<1 2>%a@ \
             after the following expansion(s):@;<1 2>%a@ \
             All uses need to match the definition for the recursive type \
             to be regular.@]"
            (Path.name definition)
            !Oprint.out_type (Printtyp.tree_of_typexp false defined_as)
            !Oprint.out_type (Printtyp.tree_of_typexp false used_as)
            pp_expansions expansions
      end
  | Inconsistent_constraint (env, trace) ->
      fprintf ppf "The type constraints are not consistent.@.";
      Printtyp.report_unification_error ppf env trace
        (fun ppf -> fprintf ppf "Type")
        (fun ppf -> fprintf ppf "is not compatible with type")
  | Type_clash (env, trace) ->
      Printtyp.report_unification_error ppf env trace
        (function ppf ->
           fprintf ppf "This type constructor expands to type")
        (function ppf ->
           fprintf ppf "but is used here with type")
  | Null_arity_external ->
      fprintf ppf "External identifiers must be functions"
  | Missing_native_external ->
      fprintf ppf "@[<hv>An external function with more than 5 arguments \
                   requires a second stub function@ \
                   for native-code compilation@]"
  | Unbound_type_var (ty, decl) ->
      fprintf ppf "A type variable is unbound in this type declaration";
      let ty = Ctype.repr ty in
      begin match decl.type_kind, decl.type_manifest with
      | Type_variant tl, _ ->
          explain_unbound_gen ppf ty tl (fun c ->
              let tl = tys_of_constr_args c.Types.cd_args in
              Btype.newgenty (Ttuple tl)
            )
            "case" (fun ppf c ->
                fprintf ppf
                  "%a of %a" Printtyp.ident c.Types.cd_id
                  Printtyp.constructor_arguments c.Types.cd_args)
      | Type_record (tl, _), _ ->
          explain_unbound ppf ty tl (fun l -> l.Types.ld_type)
            "field" (fun l -> Ident.name l.Types.ld_id ^ ": ")
      | Type_abstract, Some ty' ->
          explain_unbound_single ppf ty ty'
      | _ -> ()
      end
  | Unbound_type_var_ext (ty, ext) ->
      fprintf ppf "A type variable is unbound in this extension constructor";
      let args = tys_of_constr_args ext.ext_args in
      explain_unbound ppf ty args (fun c -> c) "type" (fun _ -> "")
  | Cannot_extend_private_type path ->
      fprintf ppf "@[%s@ %a@]"
        "Cannot extend private type definition"
        Printtyp.path path
  | Not_extensible_type path ->
      fprintf ppf "@[%s@ %a@ %s@]"
        "Type definition"
        Printtyp.path path
        "is not extensible"
  | Extension_mismatch (path, err) ->
      fprintf ppf "@[<v>@[<hov>%s@ %s@;<1 2>%s@]%a@]"
        "This extension" "does not match the definition of type"
        (Path.name path)
        (Includecore.report_type_mismatch
           "the type" "this extension" "definition")
        err
  | Rebind_wrong_type (lid, env, trace) ->
      Printtyp.report_unification_error ppf env trace
        (function ppf ->
           fprintf ppf "The constructor %a@ has type"
             Printtyp.longident lid)
        (function ppf ->
           fprintf ppf "but was expected to be of type")
  | Rebind_mismatch (lid, p, p') ->
      fprintf ppf
        "@[%s@ %a@ %s@ %s@ %s@ %s@ %s@]"
        "The constructor" Printtyp.longident lid
        "extends type" (Path.name p)
        "whose declaration does not match"
        "the declaration of type" (Path.name p')
  | Rebind_private lid ->
      fprintf ppf "@[%s@ %a@ %s@]"
        "The constructor"
        Printtyp.longident lid
        "is private"
  | Variance (Typedecl_variance.Bad_variance (n, v1, v2)) ->
      let variance (p,n,i) =
        let inj = if i then "injective " else "" in
        match p, n with
          true,  true  -> inj ^ "invariant"
        | true,  false -> inj ^ "covariant"
        | false, true  -> inj ^ "contravariant"
        | false, false -> if inj = "" then "unrestricted" else inj
      in
      let suffix n =
        let teen = (n mod 100)/10 = 1 in
        match n mod 10 with
        | 1 when not teen -> "st"
        | 2 when not teen -> "nd"
        | 3 when not teen -> "rd"
        | _ -> "th"
      in
      (match n with
       | Variance_not_reflected ->
           fprintf ppf "@[%s@ %s@ It"
             "In this definition, a type variable has a variance that"
             "is not reflected by its occurrence in type parameters."
       | No_variable ->
           fprintf ppf "@[%s@ %s@]"
             "In this definition, a type variable cannot be deduced"
             "from the type parameters."
       | Variance_not_deducible ->
           fprintf ppf "@[%s@ %s@ It"
             "In this definition, a type variable has a variance that"
             "cannot be deduced from the type parameters."
       | Variance_not_satisfied n ->
           fprintf ppf "@[%s@ %s@ The %d%s type parameter"
             "In this definition, expected parameter"
             "variances are not satisfied."
             n (suffix n));
      (match n with
       | No_variable -> ()
       | _ ->
           fprintf ppf " was expected to be %s,@ but it is %s.@]"
             (variance v2) (variance v1))
  | Unavailable_type_constructor p ->
      fprintf ppf "The definition of type %a@ is unavailable" Printtyp.path p
  | Bad_fixed_type r ->
      fprintf ppf "This fixed type %s" r
  | Variance Typedecl_variance.Varying_anonymous ->
      fprintf ppf "@[%s@ %s@ %s@]"
        "In this GADT definition," "the variance of some parameter"
        "cannot be checked"
  | Val_in_structure ->
      fprintf ppf "Value declarations are only allowed in signatures"
  | Multiple_native_repr_attributes ->
      fprintf ppf "Too many [@@unboxed]/[@@untagged] attributes"
  | Cannot_unbox_or_untag_type Unboxed ->
      fprintf ppf "@[Don't know how to unbox this type.@ \
                   Only float, int32, int64 and nativeint can be unboxed.@]"
  | Cannot_unbox_or_untag_type Untagged ->
      fprintf ppf "@[Don't know how to untag this type.@ \
                   Only int can be untagged.@]"
  | Deep_unbox_or_untag_attribute kind ->
      fprintf ppf
        "@[The attribute '%s' should be attached to@ \
         a direct argument or result of the primitive,@ \
         it should not occur deeply into its type.@]"
        (match kind with Unboxed -> "@unboxed" | Untagged -> "@untagged")
  | Immediacy (Typedecl_immediacy.Bad_immediacy_attribute violation) ->
      fprintf ppf "@[%a@]" Format.pp_print_text
        (match violation with
         | Type_immediacy.Violation.Not_always_immediate ->
             "Types marked with the immediate attribute must be \
              non-pointer types like int or bool."
         | Type_immediacy.Violation.Not_always_immediate_on_64bits ->
             "Types marked with the immediate64 attribute must be \
              produced using the Stdlib.Sys.Immediate64.Make functor.")
  | Bad_unboxed_attribute msg ->
      fprintf ppf "@[This type cannot be unboxed because@ %s.@]" msg
  | Separability (Typedecl_separability.Non_separable_evar evar) ->
      let pp_evar ppf = function
        | None ->
            fprintf ppf "an unnamed existential variable"
        | Some str ->
            fprintf ppf "the existential variable %a"
              Pprintast.tyvar str in
      fprintf ppf "@[This type cannot be unboxed because@ \
                   it might contain both float and non-float values,@ \
                   depending on the instantiation of %a.@ \
                   You should annotate it with [%@%@ocaml.boxed].@]"
        pp_evar evar
  | Boxed_and_unboxed ->
      fprintf ppf "@[A type cannot be boxed and unboxed at the same time.@]"
  | Nonrec_gadt ->
      fprintf ppf
        "@[GADT case syntax cannot be used in a 'nonrec' block.@]"

let () =
  Location.register_error_of_exn
    (function
      | Error (loc, err) ->
        Some (Location.error_of_printer ~loc report_error err)
      | _ ->
        None
    )<|MERGE_RESOLUTION|>--- conflicted
+++ resolved
@@ -270,60 +270,7 @@
                             (ret_type, Ctype.newconstr type_path type_params)))
       end;
       widen z;
-<<<<<<< HEAD
-      targs, Some tret_type, args, Some ret_type, params
-
-(* Check that the variable [id] is present in the [univ] list. *)
-let check_type_var loc univ id =
-  let f t = (Btype.repr t).id = id in
-  if not (List.exists f univ) then raise (Error (loc, Wrong_unboxed_type_float))
-
-(* Check that all the variables found in [ty] are in [univ].
-   Because [ty] is the argument to an abstract type, the representation
-   of that abstract type could be any subexpression of [ty], in particular
-   any type variable present in [ty].
-*)
-let rec check_unboxed_abstract_arg loc univ ty =
-  match ty.desc with
-  | Tvar _ -> check_type_var loc univ ty.id
-  | Tarrow (_, t1, t2, _)
-  | Tfield (_, _, t1, t2) ->
-    check_unboxed_abstract_arg loc univ t1;
-    check_unboxed_abstract_arg loc univ t2
-  | Ttuple args
-  | Tconstr (_, args, _)
-  | Tpackage (_, _, args) ->
-    List.iter (check_unboxed_abstract_arg loc univ) args
-  | Tobject (fields, r) ->
-    check_unboxed_abstract_arg loc univ fields;
-    begin match !r with
-    | None -> ()
-    | Some (_, args) -> List.iter (check_unboxed_abstract_arg loc univ) args
-    end
-  | Tnil
-  | Tunivar _ -> ()
-  | Tlink e -> check_unboxed_abstract_arg loc univ e
-  | Tsubst _ -> assert false
-  | Tvariant { row_fields; row_more; row_name } ->
-    List.iter (check_unboxed_abstract_row_field loc univ) row_fields;
-    check_unboxed_abstract_arg loc univ row_more;
-    begin match row_name with
-    | None -> ()
-    | Some (_, args) -> List.iter (check_unboxed_abstract_arg loc univ) args
-    end
-  | Tpoly (t, _) -> check_unboxed_abstract_arg loc univ t
-
-and check_unboxed_abstract_row_field loc univ (_, field) =
-  match field with
-  | Rpresent (Some ty) -> check_unboxed_abstract_arg loc univ ty
-  | Reither (_, args, _, r) ->
-    List.iter (check_unboxed_abstract_arg loc univ) args;
-    begin match !r with
-    | None -> ()
-    | Some f -> check_unboxed_abstract_row_field loc univ ("", f)
-    end
-  | Rabsent
-  | Rpresent None -> ()
+      targs, Some tret_type, args, Some ret_type
 
 let make_effect_constructor env type_param sargs sret =
   let type_path = Predef.path_eff in
@@ -343,32 +290,6 @@
   in
   widen z;
   targs, Some tret_type, args, Some ret_type
-
-(* Check that the argument to a GADT constructor is compatible with unboxing
-   the type, given the universal parameters of the type. *)
-let rec check_unboxed_gadt_arg loc univ env ty =
-  match get_unboxed_type_representation env ty with
-  | Some {desc = Tvar _; id} -> check_type_var loc univ id
-  | Some {desc = Tarrow _ | Ttuple _ | Tpackage _ | Tobject _ | Tnil
-                 | Tvariant _; _} ->
-    ()
-    (* A comment in [Translcore.transl_exp0] claims the above cannot be
-       represented by floats. *)
-  | Some {desc = Tconstr (p, args, _); _} ->
-    let tydecl = Env.find_type p env in
-    assert (not tydecl.type_unboxed.unboxed);
-    if tydecl.type_kind = Type_abstract then
-      List.iter (check_unboxed_abstract_arg loc univ) args
-  | Some {desc = Tfield _ | Tlink _ | Tsubst _; _} -> assert false
-  | Some {desc = Tunivar _; _} -> ()
-  | Some {desc = Tpoly (t2, _); _} -> check_unboxed_gadt_arg loc univ env t2
-  | None -> ()
-      (* This case is tricky: the argument is another (or the same) type
-         in the same recursive definition. In this case we don't have to
-         check because we will also check that other type for correctness. *)
-=======
-      targs, Some tret_type, args, Some ret_type
->>>>>>> 13ab6b4a
 
 let transl_declaration env sdecl id =
   (* Bind type parameters *)
