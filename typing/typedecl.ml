(**************************************************************************)
(*                                                                        *)
(*                                 OCaml                                  *)
(*                                                                        *)
(*  Xavier Leroy and Jerome Vouillon, projet Cristal, INRIA Rocquencourt  *)
(*                                                                        *)
(*   Copyright 1996 Institut National de Recherche en Informatique et     *)
(*     en Automatique.                                                    *)
(*                                                                        *)
(*   All rights reserved.  This file is distributed under the terms of    *)
(*   the GNU Lesser General Public License version 2.1, with the          *)
(*   special exception on linking described in the file LICENSE.          *)
(*                                                                        *)
(**************************************************************************)

(**** Typing of type definitions ****)

open Misc
open Asttypes
open Parsetree
open Primitive
open Types
open Typetexp

module String = Misc.Stdlib.String

type native_repr_kind = Unboxed | Untagged

type error =
    Repeated_parameter
  | Duplicate_constructor of string
  | Too_many_constructors
  | Duplicate_label of string
  | Recursive_abbrev of string
  | Cycle_in_def of string * type_expr
  | Definition_mismatch of type_expr * Includecore.type_mismatch option
  | Constraint_failed of type_expr * type_expr
  | Inconsistent_constraint of Env.t * Ctype.Unification_trace.t
  | Type_clash of Env.t * Ctype.Unification_trace.t
  | Non_regular of {
      definition: Path.t;
      used_as: type_expr;
      defined_as: type_expr;
      expansions: (type_expr * type_expr) list;
    }
  | Null_arity_external
  | Missing_native_external
  | Unbound_type_var of type_expr * type_declaration
  | Cannot_extend_private_type of Path.t
  | Not_extensible_type of Path.t
  | Extension_mismatch of Path.t * Includecore.type_mismatch
  | Rebind_wrong_type of Longident.t * Env.t * Ctype.Unification_trace.t
  | Rebind_mismatch of Longident.t * Path.t * Path.t
  | Rebind_private of Longident.t
  | Variance of Typedecl_variance.error
  | Unavailable_type_constructor of Path.t
  | Bad_fixed_type of string
  | Unbound_type_var_ext of type_expr * extension_constructor
  | Val_in_structure
  | Multiple_native_repr_attributes
  | Cannot_unbox_or_untag_type of native_repr_kind
  | Deep_unbox_or_untag_attribute of native_repr_kind
  | Immediacy of Typedecl_immediacy.error
  | Separability of Typedecl_separability.error
  | Bad_unboxed_attribute of string
  | Boxed_and_unboxed
  | Nonrec_gadt

open Typedtree

exception Error of Location.t * error

(* Note: do not factor the branches in the following pattern-matching:
   the records must be constants for the compiler to do sharing on them.
*)
let get_unboxed_from_attributes sdecl =
  let unboxed = Builtin_attributes.has_unboxed sdecl.ptype_attributes in
  let boxed = Builtin_attributes.has_boxed sdecl.ptype_attributes in
  match boxed, unboxed, !Clflags.unboxed_types with
  | true, true, _ -> raise (Error(sdecl.ptype_loc, Boxed_and_unboxed))
  | true, false, _ -> unboxed_false_default_false
  | false, true, _ -> unboxed_true_default_false
  | false, false, false -> unboxed_false_default_true
  | false, false, true -> unboxed_true_default_true

(* Enter all declared types in the environment as abstract types *)

let add_type ~check id decl env =
  Builtin_attributes.warning_scope ~ppwarning:false decl.type_attributes
    (fun () -> Env.add_type ~check id decl env)

let enter_type rec_flag env sdecl (id, uid) =
  let needed =
    match rec_flag with
    | Asttypes.Nonrecursive ->
        begin match sdecl.ptype_kind with
        | Ptype_variant scds ->
            List.iter (fun cd ->
              if cd.pcd_res <> None then raise (Error(cd.pcd_loc, Nonrec_gadt)))
              scds
        | _ -> ()
        end;
        Btype.is_row_name (Ident.name id)
    | Asttypes.Recursive -> true
  in
  let arity = List.length sdecl.ptype_params in
  if not needed then env else
  let decl =
    { type_params =
        List.map (fun _ -> Btype.newgenvar ()) sdecl.ptype_params;
      type_arity = arity;
      type_kind = Type_abstract;
      type_private = sdecl.ptype_private;
      type_manifest =
        begin match sdecl.ptype_manifest with None -> None
        | Some _ -> Some(Ctype.newvar ()) end;
      type_variance = List.map (fun _ -> Variance.full) sdecl.ptype_params;
      type_separability = Types.Separability.default_signature ~arity;
      type_is_newtype = false;
      type_expansion_scope = Btype.lowest_level;
      type_loc = sdecl.ptype_loc;
      type_attributes = sdecl.ptype_attributes;
      type_immediate = Unknown;
      type_unboxed = unboxed_false_default_false;
      type_uid = uid;
    }
  in
  add_type ~check:true id decl env

let update_type temp_env env id loc =
  let path = Path.Pident id in
  let decl = Env.find_type path temp_env in
  match decl.type_manifest with None -> ()
  | Some ty ->
      let params = List.map (fun _ -> Ctype.newvar ()) decl.type_params in
      try Ctype.unify env (Ctype.newconstr path params) ty
      with Ctype.Unify trace ->
        raise (Error(loc, Type_clash (env, trace)))

let get_unboxed_type_representation env ty =
  match Typedecl_unboxed.get_unboxed_type_representation env ty with
  | Typedecl_unboxed.This x -> Some x
  | _ -> None

(* Determine if a type's values are represented by floats at run-time. *)
let is_float env ty =
  match get_unboxed_type_representation env ty with
    Some {desc = Tconstr(p, _, _); _} -> Path.same p Predef.path_float
  | _ -> false

(* Determine if a type definition defines a fixed type. (PW) *)
let is_fixed_type sd =
  let rec has_row_var sty =
    match sty.ptyp_desc with
      Ptyp_alias (sty, _) -> has_row_var sty
    | Ptyp_class _
    | Ptyp_object (_, Open)
    | Ptyp_variant (_, Open, _)
    | Ptyp_variant (_, Closed, Some _) -> true
    | _ -> false
  in
  match sd.ptype_manifest with
    None -> false
  | Some sty ->
      sd.ptype_kind = Ptype_abstract &&
      sd.ptype_private = Private &&
      has_row_var sty

(* Set the row variable in a fixed type *)
let set_fixed_row env loc p decl =
  let tm =
    match decl.type_manifest with
      None -> assert false
    | Some t -> Ctype.expand_head env t
  in
  let rv =
    match tm.desc with
      Tvariant row ->
        let row = Btype.row_repr row in
        tm.desc <- Tvariant {row with row_fixed = Some Fixed_private};
        if Btype.static_row row then Btype.newgenty Tnil
        else row.row_more
    | Tobject (ty, _) ->
        snd (Ctype.flatten_fields ty)
    | _ ->
        raise (Error (loc, Bad_fixed_type "is not an object or variant"))
  in
  if not (Btype.is_Tvar rv) then
    raise (Error (loc, Bad_fixed_type "has no row variable"));
  rv.desc <- Tconstr (p, decl.type_params, ref Mnil)

(* Translate one type declaration *)

let make_params env params =
  let make_param (sty, v) =
    try
      (transl_type_param env sty, v)
    with Already_bound ->
      raise(Error(sty.ptyp_loc, Repeated_parameter))
  in
    List.map make_param params

let transl_labels env closed lbls =
  assert (lbls <> []);
  let all_labels = ref String.Set.empty in
  List.iter
    (fun {pld_name = {txt=name; loc}} ->
       if String.Set.mem name !all_labels then
         raise(Error(loc, Duplicate_label name));
       all_labels := String.Set.add name !all_labels)
    lbls;
  let mk {pld_name=name;pld_mutable=mut;pld_type=arg;pld_loc=loc;
          pld_attributes=attrs} =
    Builtin_attributes.warning_scope attrs
      (fun () ->
         let arg = Ast_helper.Typ.force_poly arg in
         let cty = transl_simple_type env closed arg in
         {ld_id = Ident.create_local name.txt;
          ld_name = name; ld_mutable = mut;
          ld_type = cty; ld_loc = loc; ld_attributes = attrs}
      )
  in
  let lbls = List.map mk lbls in
  let lbls' =
    List.map
      (fun ld ->
         let ty = ld.ld_type.ctyp_type in
         let ty = match ty.desc with Tpoly(t,[]) -> t | _ -> ty in
         {Types.ld_id = ld.ld_id;
          ld_mutable = ld.ld_mutable;
          ld_type = ty;
          ld_loc = ld.ld_loc;
          ld_attributes = ld.ld_attributes;
          ld_uid = Uid.mk ~current_unit:(Env.get_unit_name ());
         }
      )
      lbls in
  lbls, lbls'

let transl_constructor_arguments env closed = function
  | Pcstr_tuple l ->
      let l = List.map (transl_simple_type env closed) l in
      Types.Cstr_tuple (List.map (fun t -> t.ctyp_type) l),
      Cstr_tuple l
  | Pcstr_record l ->
      let lbls, lbls' = transl_labels env closed l in
      Types.Cstr_record lbls',
      Cstr_record lbls

let make_constructor env type_path type_params sargs sret_type =
  match sret_type with
  | None ->
      let args, targs =
        transl_constructor_arguments env true sargs
      in
        targs, None, args, None
  | Some sret_type ->
      (* if it's a generalized constructor we must first narrow and
         then widen so as to not introduce any new constraints *)
      let z = narrow () in
      reset_type_variables ();
      let args, targs =
        transl_constructor_arguments env false sargs
      in
      let tret_type = transl_simple_type env false sret_type in
      let ret_type = tret_type.ctyp_type in
      (* TODO add back type_path as a parameter ? *)
      begin match (Ctype.repr ret_type).desc with
        | Tconstr (p', _, _) when Path.same type_path p' -> ()
        | _ ->
            raise (Error (sret_type.ptyp_loc, Constraint_failed
                            (ret_type, Ctype.newconstr type_path type_params)))
      end;
      widen z;
      targs, Some tret_type, args, Some ret_type

<<<<<<< HEAD
let make_effect_constructor env type_param sargs sret =
  let type_path = Predef.path_eff in
  let type_lid = Location.mknoloc (Longident.Lident "eff") in
  let z = narrow () in
  reset_type_variables ();
  let targs = List.map (transl_simple_type env false) sargs in
  let args = List.map (fun cty -> cty.ctyp_type) targs in
  let tret = transl_simple_type env false sret in
  Ctype.unify_var env (Ctype.instance type_param) tret.ctyp_type;
  let ret_type = Ctype.newconstr type_path [tret.ctyp_type] in
  let tret_type =
    { ctyp_desc = Ttyp_constr (type_path, type_lid, targs);
      ctyp_type = ret_type; ctyp_env = env;
      ctyp_loc = {sret.ptyp_loc with Location.loc_ghost = true};
      ctyp_attributes = [] }
  in
  widen z;
  targs, Some tret_type, args, Some ret_type

let transl_declaration env sdecl id =
=======
let transl_declaration env sdecl (id, uid) =
>>>>>>> c323d111
  (* Bind type parameters *)
  reset_type_variables();
  Ctype.begin_def ();
  let tparams = make_params env sdecl.ptype_params in
  let params = List.map (fun (cty, _) -> cty.ctyp_type) tparams in
  let cstrs = List.map
    (fun (sty, sty', loc) ->
      transl_simple_type env false sty,
      transl_simple_type env false sty', loc)
    sdecl.ptype_cstrs
  in
  let raw_status = get_unboxed_from_attributes sdecl in
  if raw_status.unboxed && not raw_status.default then begin
    let bad msg = raise(Error(sdecl.ptype_loc, Bad_unboxed_attribute msg)) in
    match sdecl.ptype_kind with
    | Ptype_abstract    -> bad "it is abstract"
    | Ptype_open        -> bad "extensible variant types cannot be unboxed"
    | Ptype_record fields -> begin match fields with
        | [] -> bad "it has no fields"
        | _::_::_ -> bad "it has more than one field"
        | [{pld_mutable = Mutable}] -> bad "it is mutable"
        | [{pld_mutable = Immutable}] -> ()
      end
    | Ptype_variant constructors -> begin match constructors with
        | [] -> bad "it has no constructor"
        | (_::_::_) -> bad "it has more than one constructor"
        | [c] -> begin match c.pcd_args with
            | Pcstr_tuple [] ->
                bad "its constructor has no argument"
            | Pcstr_tuple (_::_::_) ->
                bad "its constructor has more than one argument"
            | Pcstr_tuple [_]  ->
                ()
            | Pcstr_record [] ->
                bad "its constructor has no fields"
            | Pcstr_record (_::_::_) ->
                bad "its constructor has more than one field"
            | Pcstr_record [{pld_mutable = Mutable}] ->
                bad "it is mutable"
            | Pcstr_record [{pld_mutable = Immutable}] ->
                ()
          end
      end
  end;
  let unboxed_status =
    match sdecl.ptype_kind with
    | Ptype_variant [{pcd_args = Pcstr_tuple [_]; _}]
    | Ptype_variant [{pcd_args = Pcstr_record [{pld_mutable=Immutable; _}]; _}]
    | Ptype_record [{pld_mutable=Immutable; _}] -> raw_status
    | _ -> unboxed_false_default_false (* Not unboxable, mark as boxed *)
  in
  let unbox = unboxed_status.unboxed in
  let (tkind, kind) =
    match sdecl.ptype_kind with
      | Ptype_abstract -> Ttype_abstract, Type_abstract
      | Ptype_variant scstrs ->
        if List.exists (fun cstr -> cstr.pcd_res <> None) scstrs then begin
          match cstrs with
            [] -> ()
          | (_,_,loc)::_ ->
              Location.prerr_warning loc Warnings.Constraint_on_gadt
        end;
        let all_constrs = ref String.Set.empty in
        List.iter
          (fun {pcd_name = {txt = name}} ->
            if String.Set.mem name !all_constrs then
              raise(Error(sdecl.ptype_loc, Duplicate_constructor name));
            all_constrs := String.Set.add name !all_constrs)
          scstrs;
        if List.length
            (List.filter (fun cd -> cd.pcd_args <> Pcstr_tuple []) scstrs)
           > (Config.max_tag + 1) then
          raise(Error(sdecl.ptype_loc, Too_many_constructors));
        let make_cstr scstr =
          let name = Ident.create_local scstr.pcd_name.txt in
          let targs, tret_type, args, ret_type =
            make_constructor env (Path.Pident id) params
                             scstr.pcd_args scstr.pcd_res
          in
          let tcstr =
            { cd_id = name;
              cd_name = scstr.pcd_name;
              cd_args = targs;
              cd_res = tret_type;
              cd_loc = scstr.pcd_loc;
              cd_attributes = scstr.pcd_attributes }
          in
          let cstr =
            { Types.cd_id = name;
              cd_args = args;
              cd_res = ret_type;
              cd_loc = scstr.pcd_loc;
              cd_attributes = scstr.pcd_attributes;
              cd_uid = Uid.mk ~current_unit:(Env.get_unit_name ()) }
          in
            tcstr, cstr
        in
        let make_cstr scstr =
          Builtin_attributes.warning_scope scstr.pcd_attributes
            (fun () -> make_cstr scstr)
        in
        let tcstrs, cstrs = List.split (List.map make_cstr scstrs) in
          Ttype_variant tcstrs, Type_variant cstrs
      | Ptype_record lbls ->
          let lbls, lbls' = transl_labels env true lbls in
          let rep =
            if unbox then Record_unboxed false
            else if List.for_all (fun l -> is_float env l.Types.ld_type) lbls'
            then Record_float
            else Record_regular
          in
          Ttype_record lbls, Type_record(lbls', rep)
      | Ptype_open -> Ttype_open, Type_open
      in
    let (tman, man) = match sdecl.ptype_manifest with
        None -> None, None
      | Some sty ->
        let no_row = not (is_fixed_type sdecl) in
        let cty = transl_simple_type env no_row sty in
        Some cty, Some cty.ctyp_type
    in
    let arity = List.length params in
    let decl =
      { type_params = params;
        type_arity = arity;
        type_kind = kind;
        type_private = sdecl.ptype_private;
        type_manifest = man;
        type_variance = List.map (fun _ -> Variance.full) params;
        type_separability = Types.Separability.default_signature ~arity;
        type_is_newtype = false;
        type_expansion_scope = Btype.lowest_level;
        type_loc = sdecl.ptype_loc;
        type_attributes = sdecl.ptype_attributes;
        type_immediate = Unknown;
        type_unboxed = unboxed_status;
        type_uid = uid;
      } in

  (* Check constraints *)
    List.iter
      (fun (cty, cty', loc) ->
        let ty = cty.ctyp_type in
        let ty' = cty'.ctyp_type in
        try Ctype.unify env ty ty' with Ctype.Unify tr ->
          raise(Error(loc, Inconsistent_constraint (env, tr))))
      cstrs;
    Ctype.end_def ();
  (* Add abstract row *)
    if is_fixed_type sdecl then begin
      let p, _ =
        try Env.find_type_by_name
              (Longident.Lident(Ident.name id ^ "#row")) env
        with Not_found -> assert false
      in
      set_fixed_row env sdecl.ptype_loc p decl
    end;
  (* Check for cyclic abbreviations *)
    begin match decl.type_manifest with None -> ()
      | Some ty ->
        if Ctype.cyclic_abbrev env id ty then
          raise(Error(sdecl.ptype_loc, Recursive_abbrev sdecl.ptype_name.txt));
    end;
    {
      typ_id = id;
      typ_name = sdecl.ptype_name;
      typ_params = tparams;
      typ_type = decl;
      typ_cstrs = cstrs;
      typ_loc = sdecl.ptype_loc;
      typ_manifest = tman;
      typ_kind = tkind;
      typ_private = sdecl.ptype_private;
      typ_attributes = sdecl.ptype_attributes;
    }

(* Generalize a type declaration *)

let generalize_decl decl =
  List.iter Ctype.generalize decl.type_params;
  Btype.iter_type_expr_kind Ctype.generalize decl.type_kind;
  begin match decl.type_manifest with
  | None    -> ()
  | Some ty -> Ctype.generalize ty
  end

(* Check that all constraints are enforced *)

module TypeSet = Btype.TypeSet
module TypeMap = Btype.TypeMap

let rec check_constraints_rec env loc visited ty =
  let ty = Ctype.repr ty in
  if TypeSet.mem ty !visited then () else begin
  visited := TypeSet.add ty !visited;
  match ty.desc with
  | Tconstr (path, args, _) ->
      let args' = List.map (fun _ -> Ctype.newvar ()) args in
      let ty' = Ctype.newconstr path args' in
      begin try Ctype.enforce_constraints env ty'
      with Ctype.Unify _ -> assert false
      | Not_found -> raise (Error(loc, Unavailable_type_constructor path))
      end;
      if not (Ctype.matches env ty ty') then
        raise (Error(loc, Constraint_failed (ty, ty')));
      List.iter (check_constraints_rec env loc visited) args
  | Tpoly (ty, tl) ->
      let _, ty = Ctype.instance_poly false tl ty in
      check_constraints_rec env loc visited ty
  | _ ->
      Btype.iter_type_expr (check_constraints_rec env loc visited) ty
  end

let check_constraints_labels env visited l pl =
  let rec get_loc name = function
      [] -> assert false
    | pld :: tl ->
        if name = pld.pld_name.txt then pld.pld_type.ptyp_loc
        else get_loc name tl
  in
  List.iter
    (fun {Types.ld_id=name; ld_type=ty} ->
       check_constraints_rec env (get_loc (Ident.name name) pl) visited ty)
    l

let check_constraints env sdecl (_, decl) =
  let visited = ref TypeSet.empty in
  begin match decl.type_kind with
  | Type_abstract -> ()
  | Type_variant l ->
      let find_pl = function
          Ptype_variant pl -> pl
        | Ptype_record _ | Ptype_abstract | Ptype_open -> assert false
      in
      let pl = find_pl sdecl.ptype_kind in
      let pl_index =
        let foldf acc x =
          String.Map.add x.pcd_name.txt x acc
        in
        List.fold_left foldf String.Map.empty pl
      in
      List.iter
        (fun {Types.cd_id=name; cd_args; cd_res} ->
          let {pcd_args; pcd_res; _} =
            try String.Map.find (Ident.name name) pl_index
            with Not_found -> assert false in
          begin match cd_args, pcd_args with
          | Cstr_tuple tyl, Pcstr_tuple styl ->
              List.iter2
                (fun sty ty ->
                   check_constraints_rec env sty.ptyp_loc visited ty)
                styl tyl
          | Cstr_record tyl, Pcstr_record styl ->
              check_constraints_labels env visited tyl styl
          | _ -> assert false
          end;
          match pcd_res, cd_res with
          | Some sr, Some r ->
              check_constraints_rec env sr.ptyp_loc visited r
          | _ ->
              () )
        l
  | Type_record (l, _) ->
      let find_pl = function
          Ptype_record pl -> pl
        | Ptype_variant _ | Ptype_abstract | Ptype_open -> assert false
      in
      let pl = find_pl sdecl.ptype_kind in
      check_constraints_labels env visited l pl
  | Type_open -> ()
  end;
  begin match decl.type_manifest with
  | None -> ()
  | Some ty ->
      let sty =
        match sdecl.ptype_manifest with Some sty -> sty | _ -> assert false
      in
      check_constraints_rec env sty.ptyp_loc visited ty
  end

(*
   If both a variant/record definition and a type equation are given,
   need to check that the equation refers to a type of the same kind
   with the same constructors and labels.
*)
let check_coherence env loc dpath decl =
  match decl with
    { type_kind = (Type_variant _ | Type_record _| Type_open);
      type_manifest = Some ty } ->
      begin match (Ctype.repr ty).desc with
        Tconstr(path, args, _) ->
          begin try
            let decl' = Env.find_type path env in
            let err =
              if List.length args <> List.length decl.type_params
              then Some Includecore.Arity
              else if not (Ctype.equal env false args decl.type_params)
              then Some Includecore.Constraint
              else
                Includecore.type_declarations ~loc ~equality:true env
                  ~mark:true
                  (Path.last path)
                  decl'
                  dpath
                  (Subst.type_declaration
                     (Subst.add_type_path dpath path Subst.identity) decl)
            in
            if err <> None then
              raise(Error(loc, Definition_mismatch (ty, err)))
          with Not_found ->
            raise(Error(loc, Unavailable_type_constructor path))
          end
      | _ -> raise(Error(loc, Definition_mismatch (ty, None)))
      end
  | _ -> ()

let check_abbrev env sdecl (id, decl) =
  check_coherence env sdecl.ptype_loc (Path.Pident id) decl

(* Check that recursion is well-founded *)

let check_well_founded env loc path to_check ty =
  let visited = ref TypeMap.empty in
  let rec check ty0 parents ty =
    let ty = Btype.repr ty in
    if TypeSet.mem ty parents then begin
      (*Format.eprintf "@[%a@]@." Printtyp.raw_type_expr ty;*)
      if match ty0.desc with
      | Tconstr (p, _, _) -> Path.same p path
      | _ -> false
      then raise (Error (loc, Recursive_abbrev (Path.name path)))
      else raise (Error (loc, Cycle_in_def (Path.name path, ty0)))
    end;
    let (fini, parents) =
      try
        let prev = TypeMap.find ty !visited in
        if TypeSet.subset parents prev then (true, parents) else
        (false, TypeSet.union parents prev)
      with Not_found ->
        (false, parents)
    in
    if fini then () else
    let rec_ok =
      match ty.desc with
        Tconstr(p,_,_) ->
          !Clflags.recursive_types && Ctype.is_contractive env p
      | Tobject _ | Tvariant _ -> true
      | _ -> !Clflags.recursive_types
    in
    let visited' = TypeMap.add ty parents !visited in
    let arg_exn =
      try
        visited := visited';
        let parents =
          if rec_ok then TypeSet.empty else TypeSet.add ty parents in
        Btype.iter_type_expr (check ty0 parents) ty;
        None
      with e ->
        visited := visited'; Some e
    in
    match ty.desc with
    | Tconstr(p, _, _) when arg_exn <> None || to_check p ->
        if to_check p then Option.iter raise arg_exn
        else Btype.iter_type_expr (check ty0 TypeSet.empty) ty;
        begin try
          let ty' = Ctype.try_expand_once_opt env ty in
          let ty0 = if TypeSet.is_empty parents then ty else ty0 in
          check ty0 (TypeSet.add ty parents) ty'
        with
          Ctype.Cannot_expand -> Option.iter raise arg_exn
        end
    | _ -> Option.iter raise arg_exn
  in
  let snap = Btype.snapshot () in
  try Ctype.wrap_trace_gadt_instances env (check ty TypeSet.empty) ty
  with Ctype.Unify _ ->
    (* Will be detected by check_recursion *)
    Btype.backtrack snap

let check_well_founded_manifest env loc path decl =
  if decl.type_manifest = None then () else
  let args = List.map (fun _ -> Ctype.newvar()) decl.type_params in
  check_well_founded env loc path (Path.same path) (Ctype.newconstr path args)

let check_well_founded_decl env loc path decl to_check =
  let open Btype in
  let it =
    {type_iterators with
     it_type_expr = (fun _ -> check_well_founded env loc path to_check)} in
  it.it_type_declaration it (Ctype.generic_instance_declaration decl)

(* Check for ill-defined abbrevs *)

let check_recursion env loc path decl to_check =
  (* to_check is true for potentially mutually recursive paths.
     (path, decl) is the type declaration to be checked. *)

  if decl.type_params = [] then () else

  let visited = ref [] in

  let rec check_regular cpath args prev_exp prev_expansions ty =
    let ty = Ctype.repr ty in
    if not (List.memq ty !visited) then begin
      visited := ty :: !visited;
      match ty.desc with
      | Tconstr(path', args', _) ->
          if Path.same path path' then begin
            if not (Ctype.equal env false args args') then
              raise (Error(loc,
                     Non_regular {
                       definition=path;
                       used_as=ty;
                       defined_as=Ctype.newconstr path args;
                       expansions=List.rev prev_expansions;
                     }))
          end
          (* Attempt to expand a type abbreviation if:
              1- [to_check path'] holds
                 (otherwise the expansion cannot involve [path]);
              2- we haven't expanded this type constructor before
                 (otherwise we could loop if [path'] is itself
                 a non-regular abbreviation). *)
          else if to_check path' && not (List.mem path' prev_exp) then begin
            try
              (* Attempt expansion *)
              let (params0, body0, _) = Env.find_type_expansion path' env in
              let (params, body) =
                Ctype.instance_parameterized_type params0 body0 in
              begin
                try List.iter2 (Ctype.unify env) params args'
                with Ctype.Unify _ ->
                  raise (Error(loc, Constraint_failed
                                 (ty, Ctype.newconstr path' params0)));
              end;
              check_regular path' args
                (path' :: prev_exp) ((ty,body) :: prev_expansions)
                body
            with Not_found -> ()
          end;
          List.iter (check_regular cpath args prev_exp prev_expansions) args'
      | Tpoly (ty, tl) ->
          let (_, ty) = Ctype.instance_poly ~keep_names:true false tl ty in
          check_regular cpath args prev_exp prev_expansions ty
      | _ ->
          Btype.iter_type_expr
            (check_regular cpath args prev_exp prev_expansions) ty
    end in

  Option.iter
    (fun body ->
      let (args, body) =
        Ctype.instance_parameterized_type
          ~keep_names:true decl.type_params body in
      check_regular path args [] [] body)
    decl.type_manifest

let check_abbrev_recursion env id_loc_list to_check tdecl =
  let decl = tdecl.typ_type in
  let id = tdecl.typ_id in
  check_recursion env (List.assoc id id_loc_list) (Path.Pident id) decl to_check

let check_duplicates sdecl_list =
  let labels = Hashtbl.create 7 and constrs = Hashtbl.create 7 in
  List.iter
    (fun sdecl -> match sdecl.ptype_kind with
      Ptype_variant cl ->
        List.iter
          (fun pcd ->
            try
              let name' = Hashtbl.find constrs pcd.pcd_name.txt in
              Location.prerr_warning pcd.pcd_loc
                (Warnings.Duplicate_definitions
                   ("constructor", pcd.pcd_name.txt, name',
                    sdecl.ptype_name.txt))
            with Not_found ->
              Hashtbl.add constrs pcd.pcd_name.txt sdecl.ptype_name.txt)
          cl
    | Ptype_record fl ->
        List.iter
          (fun {pld_name=cname;pld_loc=loc} ->
            try
              let name' = Hashtbl.find labels cname.txt in
              Location.prerr_warning loc
                (Warnings.Duplicate_definitions
                   ("label", cname.txt, name', sdecl.ptype_name.txt))
            with Not_found -> Hashtbl.add labels cname.txt sdecl.ptype_name.txt)
          fl
    | Ptype_abstract -> ()
    | Ptype_open -> ())
    sdecl_list

(* Force recursion to go through id for private types*)
let name_recursion sdecl id decl =
  match decl with
  | { type_kind = Type_abstract;
      type_manifest = Some ty;
      type_private = Private; } when is_fixed_type sdecl ->
    let ty = Ctype.repr ty in
    let ty' = Btype.newty2 ty.level ty.desc in
    if Ctype.deep_occur ty ty' then
      let td = Tconstr(Path.Pident id, decl.type_params, ref Mnil) in
      Btype.link_type ty (Btype.newty2 ty.level td);
      {decl with type_manifest = Some ty'}
    else decl
  | _ -> decl

let name_recursion_decls sdecls decls =
  List.map2 (fun sdecl (id, decl) -> (id, name_recursion sdecl id decl))
    sdecls decls

(* Warn on definitions of type "type foo = ()" which redefine a different unit
   type and are likely a mistake. *)
let check_redefined_unit (td: Parsetree.type_declaration) =
  let open Parsetree in
  let is_unit_constructor cd = cd.pcd_name.txt = "()" in
  match td with
  | { ptype_name = { txt = name };
      ptype_manifest = None;
      ptype_kind = Ptype_variant [ cd ] }
    when is_unit_constructor cd ->
      Location.prerr_warning td.ptype_loc (Warnings.Redefining_unit name)
  | _ ->
      ()

let add_types_to_env decls env =
  List.fold_right
    (fun (id, decl) env -> add_type ~check:true id decl env)
    decls env

(* Translate a set of type declarations, mutually recursive or not *)
let transl_type_decl env rec_flag sdecl_list =
  List.iter check_redefined_unit sdecl_list;
  (* Add dummy types for fixed rows *)
  let fixed_types = List.filter is_fixed_type sdecl_list in
  let sdecl_list =
    List.map
      (fun sdecl ->
         let ptype_name =
           let loc = { sdecl.ptype_name.loc with Location.loc_ghost = true } in
           mkloc (sdecl.ptype_name.txt ^"#row") loc
         in
         let ptype_kind = Ptype_abstract in
         let ptype_manifest = None in
         let ptype_loc = { sdecl.ptype_loc with Location.loc_ghost = true } in
        {sdecl with
           ptype_name; ptype_kind; ptype_manifest; ptype_loc })
      fixed_types
    @ sdecl_list
  in

  (* Create identifiers. *)
  let scope = Ctype.create_scope () in
  let ids_list =
    List.map (fun sdecl ->
      Ident.create_scoped ~scope sdecl.ptype_name.txt,
      Uid.mk ~current_unit:(Env.get_unit_name ())
    ) sdecl_list
  in
  Ctype.begin_def();
  (* Enter types. *)
  let temp_env =
    List.fold_left2 (enter_type rec_flag) env sdecl_list ids_list in
  (* Translate each declaration. *)
  let current_slot = ref None in
  let warn_unused = Warnings.is_active (Warnings.Unused_type_declaration "") in
  let ids_slots (id, _uid as ids) =
    match rec_flag with
    | Asttypes.Recursive when warn_unused ->
        (* See typecore.ml for a description of the algorithm used
             to detect unused declarations in a set of recursive definitions. *)
        let slot = ref [] in
        let td = Env.find_type (Path.Pident id) temp_env in
        Env.set_type_used_callback
          td
          (fun old_callback ->
             match !current_slot with
             | Some slot -> slot := td.type_uid :: !slot
             | None ->
                 List.iter Env.mark_type_used (get_ref slot);
                 old_callback ()
          );
        ids, Some slot
    | Asttypes.Recursive | Asttypes.Nonrecursive ->
        ids, None
  in
  let transl_declaration name_sdecl (id, slot) =
    current_slot := slot;
    Builtin_attributes.warning_scope
      name_sdecl.ptype_attributes
      (fun () -> transl_declaration temp_env name_sdecl id)
  in
  let tdecls =
    List.map2 transl_declaration sdecl_list (List.map ids_slots ids_list) in
  let decls =
    List.map (fun tdecl -> (tdecl.typ_id, tdecl.typ_type)) tdecls in
  current_slot := None;
  (* Check for duplicates *)
  check_duplicates sdecl_list;
  (* Build the final env. *)
  let new_env = add_types_to_env decls env in
  (* Update stubs *)
  begin match rec_flag with
    | Asttypes.Nonrecursive -> ()
    | Asttypes.Recursive ->
      List.iter2
        (fun (id, _) sdecl -> update_type temp_env new_env id sdecl.ptype_loc)
        ids_list sdecl_list
  end;
  (* Generalize type declarations. *)
  Ctype.end_def();
  List.iter (fun (_, decl) -> generalize_decl decl) decls;
  (* Check for ill-formed abbrevs *)
  let id_loc_list =
    List.map2 (fun (id, _) sdecl -> (id, sdecl.ptype_loc))
      ids_list sdecl_list
  in
  List.iter (fun (id, decl) ->
    check_well_founded_manifest new_env (List.assoc id id_loc_list)
      (Path.Pident id) decl)
    decls;
  let to_check =
    function Path.Pident id -> List.mem_assoc id id_loc_list | _ -> false in
  List.iter (fun (id, decl) ->
    check_well_founded_decl new_env (List.assoc id id_loc_list) (Path.Pident id)
      decl to_check)
    decls;
  List.iter (check_abbrev_recursion new_env id_loc_list to_check) tdecls;
  (* Check that all type variables are closed *)
  List.iter2
    (fun sdecl tdecl ->
      let decl = tdecl.typ_type in
       match Ctype.closed_type_decl decl with
         Some ty -> raise(Error(sdecl.ptype_loc, Unbound_type_var(ty,decl)))
       | None   -> ())
    sdecl_list tdecls;
  (* Check that constraints are enforced *)
  List.iter2 (check_constraints new_env) sdecl_list decls;
  (* Add type properties to declarations *)
  let decls =
    try
      decls
      |> name_recursion_decls sdecl_list
      |> Typedecl_variance.update_decls env sdecl_list
      |> Typedecl_immediacy.update_decls env
      |> Typedecl_separability.update_decls env
    with
    | Typedecl_variance.Error (loc, err) ->
        raise (Error (loc, Variance err))
    | Typedecl_immediacy.Error (loc, err) ->
        raise (Error (loc, Immediacy err))
    | Typedecl_separability.Error (loc, err) ->
        raise (Error (loc, Separability err))
  in
  (* Compute the final environment with variance and immediacy *)
  let final_env = add_types_to_env decls env in
  (* Check re-exportation *)
  List.iter2 (check_abbrev final_env) sdecl_list decls;
  (* Keep original declaration *)
  let final_decls =
    List.map2
      (fun tdecl (_id2, decl) ->
        { tdecl with typ_type = decl }
      ) tdecls decls
  in
  (* Done *)
  (final_decls, final_env)

(* Translating type extensions *)
let transl_extension_rebind env type_path type_params typext_params priv lid =
  let usage = if priv = Public then Env.Positive else Env.Privatize in
  let cdescr = Env.lookup_constructor ~loc:lid.loc usage lid.txt env in
  let (args, cstr_res) = Ctype.instance_constructor cdescr in
  let res, ret_type =
    if cdescr.cstr_generalized then
      let params = Ctype.instance_list type_params in
      let res = Ctype.newconstr type_path params in
      let ret_type = Some (Ctype.newconstr type_path params) in
        res, ret_type
    else (Ctype.newconstr type_path typext_params), None
  in
  begin
    try
      Ctype.unify env cstr_res res
    with Ctype.Unify trace ->
      raise (Error(lid.loc,
               Rebind_wrong_type(lid.txt, env, trace)))
  end;
  (* Remove "_" names from parameters used in the constructor *)
  if not cdescr.cstr_generalized then begin
    let vars =
      Ctype.free_variables (Btype.newgenty (Ttuple args))
    in
      List.iter
        (function {desc = Tvar (Some "_")} as ty ->
                    if List.memq ty vars then ty.desc <- Tvar None
                  | _ -> ())
        typext_params
  end;
  (* Ensure that constructor's type matches the type being extended *)
  let cstr_type_path, cstr_type_params =
    match cdescr.cstr_res.desc with
      Tconstr (p, _, _) ->
        let decl = Env.find_type p env in
          p, decl.type_params
    | _ -> assert false
  in
  let cstr_types =
    (Btype.newgenty
       (Tconstr(cstr_type_path, cstr_type_params, ref Mnil)))
    :: cstr_type_params
  in
  let ext_types =
    (Btype.newgenty
       (Tconstr(type_path, type_params, ref Mnil)))
    :: type_params
  in
  if not (Ctype.equal env true cstr_types ext_types) then
    raise (Error(lid.loc,
                 Rebind_mismatch(lid.txt, cstr_type_path, type_path)));
  (* Disallow rebinding private constructors to non-private *)
  begin
    match cdescr.cstr_private, priv with
      Private, Public ->
        raise (Error(lid.loc, Rebind_private lid.txt))
    | _ -> ()
  end;
  let path =
    match cdescr.cstr_tag with
      Cstr_extension(path, _) -> path
    | _ -> assert false
  in
    args, ret_type, Text_rebind(path, lid)

let transl_extension_constructor env type_path type_params
                                 typext_params priv sext =
  let scope = Ctype.create_scope () in
  let id = Ident.create_scoped ~scope sext.pext_name.txt in
  let args, ret_type, kind =
    match sext.pext_kind with
      Pext_decl(sargs, sret_type) ->
        let targs, tret_type, args, ret_type =
          make_constructor env type_path typext_params
            sargs sret_type
        in
          args, ret_type, Text_decl(targs, tret_type)
    | Pext_rebind lid ->
        let usage = if priv = Public then Env.Positive else Env.Privatize in
        let cdescr = Env.lookup_constructor ~loc:lid.loc usage lid.txt env in
        let (args, cstr_res) = Ctype.instance_constructor cdescr in
        let res, ret_type =
          if cdescr.cstr_generalized then
            let params = Ctype.instance_list type_params in
            let res = Ctype.newconstr type_path params in
            let ret_type = Some (Ctype.newconstr type_path params) in
              res, ret_type
          else (Ctype.newconstr type_path typext_params), None
        in
        begin
          try
            Ctype.unify env cstr_res res
          with Ctype.Unify trace ->
            raise (Error(lid.loc,
                     Rebind_wrong_type(lid.txt, env, trace)))
        end;
        (* Remove "_" names from parameters used in the constructor *)
        if not cdescr.cstr_generalized then begin
          let vars =
            Ctype.free_variables (Btype.newgenty (Ttuple args))
          in
            List.iter
              (function {desc = Tvar (Some "_")} as ty ->
                          if List.memq ty vars then ty.desc <- Tvar None
                        | _ -> ())
              typext_params
        end;
        (* Ensure that constructor's type matches the type being extended *)
        let cstr_type_path, cstr_type_params =
          match cdescr.cstr_res.desc with
            Tconstr (p, _, _) ->
              let decl = Env.find_type p env in
                p, decl.type_params
          | _ -> assert false
        in
        let cstr_types =
          (Btype.newgenty
             (Tconstr(cstr_type_path, cstr_type_params, ref Mnil)))
          :: cstr_type_params
        in
        let ext_types =
          (Btype.newgenty
             (Tconstr(type_path, type_params, ref Mnil)))
          :: type_params
        in
        if not (Ctype.equal env true cstr_types ext_types) then
          raise (Error(lid.loc,
                       Rebind_mismatch(lid.txt, cstr_type_path, type_path)));
        (* Disallow rebinding private constructors to non-private *)
        begin
          match cdescr.cstr_private, priv with
            Private, Public ->
              raise (Error(lid.loc, Rebind_private lid.txt))
          | _ -> ()
        end;
        let path =
          match cdescr.cstr_tag with
            Cstr_extension(path, _) -> path
          | _ -> assert false
        in
        let args =
          match cdescr.cstr_inlined with
          | None ->
              Types.Cstr_tuple args
          | Some decl ->
              let tl =
                match args with
                | [ {desc=Tconstr(_, tl, _)} ] -> tl
                | _ -> assert false
              in
              let decl = Ctype.instance_declaration decl in
              assert (List.length decl.type_params = List.length tl);
              List.iter2 (Ctype.unify env) decl.type_params tl;
              let lbls =
                match decl.type_kind with
                | Type_record (lbls, Record_extension _) -> lbls
                | _ -> assert false
              in
              Types.Cstr_record lbls
        in
        args, ret_type, Text_rebind(path, lid)
  in
  let ext =
    { ext_type_path = type_path;
      ext_type_params = typext_params;
      ext_args = args;
      ext_ret_type = ret_type;
      ext_private = priv;
      Types.ext_loc = sext.pext_loc;
      Types.ext_attributes = sext.pext_attributes;
      ext_uid = Uid.mk ~current_unit:(Env.get_unit_name ());
    }
  in
    { ext_id = id;
      ext_name = sext.pext_name;
      ext_type = ext;
      ext_kind = kind;
      Typedtree.ext_loc = sext.pext_loc;
      Typedtree.ext_attributes = sext.pext_attributes; }

let transl_extension_constructor env type_path type_params
    typext_params priv sext =
  Builtin_attributes.warning_scope sext.pext_attributes
    (fun () -> transl_extension_constructor env type_path type_params
        typext_params priv sext)

let transl_type_extension extend env loc styext =
  reset_type_variables();
  Ctype.begin_def();
  let type_path, type_decl =
    let lid = styext.ptyext_path in
    Env.lookup_type ~loc:lid.loc lid.txt env
  in
  begin
    match type_decl.type_kind with
    | Type_open -> begin
        match type_decl.type_private with
        | Private when extend -> begin
            match
              List.find
                (function {pext_kind = Pext_decl _} -> true
                        | {pext_kind = Pext_rebind _} -> false)
                styext.ptyext_constructors
            with
            | {pext_loc} ->
                raise (Error(pext_loc, Cannot_extend_private_type type_path))
            | exception Not_found -> ()
          end
        | _ -> ()
      end
    | _ ->
        raise (Error(loc, Not_extensible_type type_path))
  end;
  let type_variance =
    List.map (fun v ->
                let (co, cn) = Variance.get_upper v in
                  (not cn, not co, false))
             type_decl.type_variance
  in
  let err =
    if type_decl.type_arity <> List.length styext.ptyext_params then
      Some Includecore.Arity
    else
      if List.for_all2
           (fun (c1, n1, _) (c2, n2, _) -> (not c2 || c1) && (not n2 || n1))
           type_variance
           (Typedecl_variance.variance_of_params styext.ptyext_params)
      then None else Some Includecore.Variance
  in
  begin match err with
  | None -> ()
  | Some err -> raise (Error(loc, Extension_mismatch (type_path, err)))
  end;
  let ttype_params = make_params env styext.ptyext_params in
  let type_params = List.map (fun (cty, _) -> cty.ctyp_type) ttype_params in
  List.iter2 (Ctype.unify_var env)
    (Ctype.instance_list type_decl.type_params)
    type_params;
  let constructors =
    List.map (transl_extension_constructor env type_path
               type_decl.type_params type_params styext.ptyext_private)
      styext.ptyext_constructors
  in
  Ctype.end_def();
  (* Generalize types *)
  List.iter Ctype.generalize type_params;
  List.iter
    (fun ext ->
       Btype.iter_type_expr_cstr_args Ctype.generalize ext.ext_type.ext_args;
       Option.iter Ctype.generalize ext.ext_type.ext_ret_type)
    constructors;
  (* Check that all type variables are closed *)
  List.iter
    (fun ext ->
       match Ctype.closed_extension_constructor ext.ext_type with
         Some ty ->
           raise(Error(ext.ext_loc, Unbound_type_var_ext(ty, ext.ext_type)))
       | None -> ())
    constructors;
  (* Check variances are correct *)
  List.iter
    (fun ext->
       (* Note that [loc] here is distinct from [type_decl.type_loc], which
          makes the [loc] parameter to this function useful. [loc] is the
          location of the extension, while [type_decl] points to the original
          type declaration being extended. *)
       try Typedecl_variance.check_variance_extension
             env type_decl ext (type_variance, loc)
       with Typedecl_variance.Error (loc, err) ->
         raise (Error (loc, Variance err)))
    constructors;
  (* Add extension constructors to the environment *)
  let newenv =
    List.fold_left
      (fun env ext ->
         Env.add_extension ~check:true ext.ext_id ext.ext_type env)
      env constructors
  in
  let tyext =
    { tyext_path = type_path;
      tyext_txt = styext.ptyext_path;
      tyext_params = ttype_params;
      tyext_constructors = constructors;
      tyext_private = styext.ptyext_private;
      tyext_loc = styext.ptyext_loc;
      tyext_attributes = styext.ptyext_attributes; }
  in
    (tyext, newenv)

let transl_type_extension extend env loc styext =
  Builtin_attributes.warning_scope styext.ptyext_attributes
    (fun () -> transl_type_extension extend env loc styext)

(* Translate an exception declaration *)
let transl_exception env sext =
  reset_type_variables();
  Ctype.begin_def();
  let ext =
    transl_extension_constructor env
      Predef.path_exn [] [] Asttypes.Public sext
  in
  Ctype.end_def();
  (* Generalize types *)
  Btype.iter_type_expr_cstr_args Ctype.generalize ext.ext_type.ext_args;
  Option.iter Ctype.generalize ext.ext_type.ext_ret_type;
  (* Check that all type variables are closed *)
  begin match Ctype.closed_extension_constructor ext.ext_type with
    Some ty ->
      raise (Error(ext.ext_loc, Unbound_type_var_ext(ty, ext.ext_type)))
  | None -> ()
  end;
  let newenv = Env.add_extension ~check:true ext.ext_id ext.ext_type env in
  ext, newenv

let transl_type_exception env t =
  Builtin_attributes.check_no_alert t.ptyexn_attributes;
  let contructor, newenv =
    Builtin_attributes.warning_scope t.ptyexn_attributes
      (fun () ->
         transl_exception env t.ptyexn_constructor
      )
  in
  {tyexn_constructor = contructor;
   tyexn_loc = t.ptyexn_loc;
   tyexn_attributes = t.ptyexn_attributes}, newenv


(* Translate an effect declaration *)
let transl_effect env seff =
  reset_type_variables();
  Ctype.begin_def();
  let type_decl = Env.find_type Predef.path_eff env in
  let type_param =
    match type_decl.type_params with
    | [type_param] -> type_param
    | _ -> assert false
  in
  let typext_param = Ctype.new_global_var () in
  let id = Ident.create_local seff.peff_name.txt in
  let args, ret_type, kind =
    match seff.peff_kind with
    | Peff_decl(sargs, sret) ->
        let targs, tret_type, args, ret_type =
          make_effect_constructor env type_param sargs sret
        in
          args, ret_type, Text_decl(Cstr_tuple targs, tret_type)
    | Peff_rebind lid ->
        transl_extension_rebind env Predef.path_eff
          type_decl.type_params [typext_param] Asttypes.Public lid
  in
  let ext =
    { ext_type_path = Predef.path_eff;
      ext_type_params = [typext_param];
      ext_args = Cstr_tuple args;
      ext_ret_type = ret_type;
      ext_private = Asttypes.Public;
      Types.ext_loc = seff.peff_loc;
      Types.ext_attributes = seff.peff_attributes; }
  in
  let text =
    { ext_id = id;
      ext_name = seff.peff_name;
      ext_type = ext;
      ext_kind = kind;
      Typedtree.ext_loc = seff.peff_loc;
      Typedtree.ext_attributes = seff.peff_attributes; }
  in
  Ctype.end_def();
  (* Generalize types *)
  Btype.iter_type_expr_cstr_args Ctype.generalize ext.ext_args;
  Option.iter Ctype.generalize ext.ext_ret_type;
  (* Check that all type variable are closed *)
  begin match Ctype.closed_extension_constructor ext with
    Some ty ->
      raise (Error(ext.ext_loc, Unbound_type_var_ext(ty, ext)))
  | None -> ()
  end;
  let newenv = Env.add_extension ~check:true text.ext_id ext env in
    text, newenv

type native_repr_attribute =
  | Native_repr_attr_absent
  | Native_repr_attr_present of native_repr_kind

let get_native_repr_attribute attrs ~global_repr =
  match
    Attr_helper.get_no_payload_attribute ["unboxed"; "ocaml.unboxed"]  attrs,
    Attr_helper.get_no_payload_attribute ["untagged"; "ocaml.untagged"] attrs,
    global_repr
  with
  | None, None, None -> Native_repr_attr_absent
  | None, None, Some repr -> Native_repr_attr_present repr
  | Some _, None, None -> Native_repr_attr_present Unboxed
  | None, Some _, None -> Native_repr_attr_present Untagged
  | Some { Location.loc }, _, _
  | _, Some { Location.loc }, _ ->
    raise (Error (loc, Multiple_native_repr_attributes))

let native_repr_of_type env kind ty =
  match kind, (Ctype.expand_head_opt env ty).desc with
  | Untagged, Tconstr (path, _, _) when Path.same path Predef.path_int ->
    Some Untagged_int
  | Unboxed, Tconstr (path, _, _) when Path.same path Predef.path_float ->
    Some Unboxed_float
  | Unboxed, Tconstr (path, _, _) when Path.same path Predef.path_int32 ->
    Some (Unboxed_integer Pint32)
  | Unboxed, Tconstr (path, _, _) when Path.same path Predef.path_int64 ->
    Some (Unboxed_integer Pint64)
  | Unboxed, Tconstr (path, _, _) when Path.same path Predef.path_nativeint ->
    Some (Unboxed_integer Pnativeint)
  | _ ->
    None

(* Raises an error when [core_type] contains an [@unboxed] or [@untagged]
   attribute in a strict sub-term. *)
let error_if_has_deep_native_repr_attributes core_type =
  let open Ast_iterator in
  let this_iterator =
    { default_iterator with typ = fun iterator core_type ->
      begin
        match
          get_native_repr_attribute core_type.ptyp_attributes ~global_repr:None
        with
        | Native_repr_attr_present kind ->
           raise (Error (core_type.ptyp_loc,
                         Deep_unbox_or_untag_attribute kind))
        | Native_repr_attr_absent -> ()
      end;
      default_iterator.typ iterator core_type }
  in
  default_iterator.typ this_iterator core_type

let make_native_repr env core_type ty ~global_repr =
  error_if_has_deep_native_repr_attributes core_type;
  match get_native_repr_attribute core_type.ptyp_attributes ~global_repr with
  | Native_repr_attr_absent ->
    Same_as_ocaml_repr
  | Native_repr_attr_present kind ->
    begin match native_repr_of_type env kind ty with
    | None ->
      raise (Error (core_type.ptyp_loc, Cannot_unbox_or_untag_type kind))
    | Some repr -> repr
    end

let rec parse_native_repr_attributes env core_type ty ~global_repr =
  match core_type.ptyp_desc, (Ctype.repr ty).desc,
    get_native_repr_attribute core_type.ptyp_attributes ~global_repr:None
  with
  | Ptyp_arrow _, Tarrow _, Native_repr_attr_present kind  ->
    raise (Error (core_type.ptyp_loc, Cannot_unbox_or_untag_type kind))
  | Ptyp_arrow (_, ct1, ct2), Tarrow (_, t1, t2, _), _ ->
    let repr_arg = make_native_repr env ct1 t1 ~global_repr in
    let repr_args, repr_res =
      parse_native_repr_attributes env ct2 t2 ~global_repr
    in
    (repr_arg :: repr_args, repr_res)
  | Ptyp_arrow _, _, _ | _, Tarrow _, _ -> assert false
  | _ -> ([], make_native_repr env core_type ty ~global_repr)


let check_unboxable env loc ty =
  let check_type acc ty : Path.Set.t =
    let ty = Ctype.repr (Ctype.expand_head_opt env ty) in
    try match ty.desc with
      | Tconstr (p, _, _) ->
        let tydecl = Env.find_type p env in
        if tydecl.type_unboxed.default then
          Path.Set.add p acc
        else acc
      | _ -> acc
    with Not_found -> acc
  in
  let all_unboxable_types = Btype.fold_type_expr check_type Path.Set.empty ty in
  Path.Set.fold
    (fun p () ->
       Location.prerr_warning loc
         (Warnings.Unboxable_type_in_prim_decl (Path.name p))
    )
    all_unboxable_types
    ()

(* Translate a value declaration *)
let transl_value_decl env loc valdecl =
  let cty = Typetexp.transl_type_scheme env valdecl.pval_type in
  let ty = cty.ctyp_type in
  let v =
  match valdecl.pval_prim with
    [] when Env.is_in_signature env ->
      { val_type = ty; val_kind = Val_reg; Types.val_loc = loc;
        val_attributes = valdecl.pval_attributes;
        val_uid = Uid.mk ~current_unit:(Env.get_unit_name ());
      }
  | [] ->
      raise (Error(valdecl.pval_loc, Val_in_structure))
  | _ ->
      let global_repr =
        match
          get_native_repr_attribute valdecl.pval_attributes ~global_repr:None
        with
        | Native_repr_attr_present repr -> Some repr
        | Native_repr_attr_absent -> None
      in
      let native_repr_args, native_repr_res =
        parse_native_repr_attributes env valdecl.pval_type ty ~global_repr
      in
      let prim =
        Primitive.parse_declaration valdecl
          ~native_repr_args
          ~native_repr_res
      in
      if prim.prim_arity = 0 &&
         (prim.prim_name = "" || prim.prim_name.[0] <> '%') then
        raise(Error(valdecl.pval_type.ptyp_loc, Null_arity_external));
      if !Clflags.native_code
      && prim.prim_arity > 5
      && prim.prim_native_name = ""
      then raise(Error(valdecl.pval_type.ptyp_loc, Missing_native_external));
      check_unboxable env loc ty;
      { val_type = ty; val_kind = Val_prim prim; Types.val_loc = loc;
        val_attributes = valdecl.pval_attributes;
        val_uid = Uid.mk ~current_unit:(Env.get_unit_name ());
      }
  in
  let (id, newenv) =
    Env.enter_value valdecl.pval_name.txt v env
      ~check:(fun s -> Warnings.Unused_value_declaration s)
  in
  let desc =
    {
     val_id = id;
     val_name = valdecl.pval_name;
     val_desc = cty; val_val = v;
     val_prim = valdecl.pval_prim;
     val_loc = valdecl.pval_loc;
     val_attributes = valdecl.pval_attributes;
    }
  in
  desc, newenv

let transl_value_decl env loc valdecl =
  Builtin_attributes.warning_scope valdecl.pval_attributes
    (fun () -> transl_value_decl env loc valdecl)

(* Translate a "with" constraint -- much simplified version of
    transl_type_decl. *)
let transl_with_constraint env id row_path orig_decl sdecl =
  Env.mark_type_used orig_decl.type_uid;
  reset_type_variables();
  Ctype.begin_def();
  let tparams = make_params env sdecl.ptype_params in
  let params = List.map (fun (cty, _) -> cty.ctyp_type) tparams in
  let orig_decl = Ctype.instance_declaration orig_decl in
  let arity_ok = List.length params = orig_decl.type_arity in
  if arity_ok then
    List.iter2 (Ctype.unify_var env) params orig_decl.type_params;
  let constraints = List.map
    (function (ty, ty', loc) ->
       try
         let cty = transl_simple_type env false ty in
         let cty' = transl_simple_type env false ty' in
         let ty = cty.ctyp_type in
         let ty' = cty'.ctyp_type in
         Ctype.unify env ty ty';
         (cty, cty', loc)
       with Ctype.Unify tr ->
         raise(Error(loc, Inconsistent_constraint (env, tr))))
    sdecl.ptype_cstrs
  in
  let no_row = not (is_fixed_type sdecl) in
  let (tman, man) =  match sdecl.ptype_manifest with
      None -> None, None
    | Some sty ->
        let cty = transl_simple_type env no_row sty in
        Some cty, Some cty.ctyp_type
  in
  let priv =
    if sdecl.ptype_private = Private then Private else
    if arity_ok && orig_decl.type_kind <> Type_abstract
    then orig_decl.type_private else sdecl.ptype_private
  in
  if arity_ok && orig_decl.type_kind <> Type_abstract
  && sdecl.ptype_private = Private then
    Location.deprecated sdecl.ptype_loc "spurious use of private";
  let type_kind, type_unboxed =
    if arity_ok && man <> None then
      orig_decl.type_kind, orig_decl.type_unboxed
    else
      Type_abstract, unboxed_false_default_false
  in
  let arity = List.length params in
  let decl =
    { type_params = params;
      type_arity = arity;
      type_kind;
      type_private = priv;
      type_manifest = man;
      type_variance = [];
      type_separability = Types.Separability.default_signature ~arity;
      type_is_newtype = false;
      type_expansion_scope = Btype.lowest_level;
      type_loc = sdecl.ptype_loc;
      type_attributes = sdecl.ptype_attributes;
      type_immediate = Unknown;
      type_unboxed;
      type_uid = Uid.mk ~current_unit:(Env.get_unit_name ());
    }
  in
  begin match row_path with None -> ()
  | Some p -> set_fixed_row env sdecl.ptype_loc p decl
  end;
  begin match Ctype.closed_type_decl decl with None -> ()
  | Some ty -> raise(Error(sdecl.ptype_loc, Unbound_type_var(ty,decl)))
  end;
  let decl = name_recursion sdecl id decl in
  let type_variance =
    try Typedecl_variance.compute_decl
          env ~check:true decl (Typedecl_variance.variance_of_sdecl sdecl)
    with Typedecl_variance.Error (loc, err) ->
      raise (Error (loc, Variance err)) in
  let type_immediate =
    (* Typedecl_immediacy.compute_decl never raises *)
    Typedecl_immediacy.compute_decl env decl in
  let decl = {decl with type_variance; type_immediate} in
  Ctype.end_def();
  generalize_decl decl;
  {
    typ_id = id;
    typ_name = sdecl.ptype_name;
    typ_params = tparams;
    typ_type = decl;
    typ_cstrs = constraints;
    typ_loc = sdecl.ptype_loc;
    typ_manifest = tman;
    typ_kind = Ttype_abstract;
    typ_private = sdecl.ptype_private;
    typ_attributes = sdecl.ptype_attributes;
  }

(* Approximate a type declaration: just make all types abstract *)

let abstract_type_decl arity =
  let rec make_params n =
    if n <= 0 then [] else Ctype.newvar() :: make_params (n-1) in
  Ctype.begin_def();
  let decl =
    { type_params = make_params arity;
      type_arity = arity;
      type_kind = Type_abstract;
      type_private = Public;
      type_manifest = None;
      type_variance = replicate_list Variance.full arity;
      type_separability = Types.Separability.default_signature ~arity;
      type_is_newtype = false;
      type_expansion_scope = Btype.lowest_level;
      type_loc = Location.none;
      type_attributes = [];
      type_immediate = Unknown;
      type_unboxed = unboxed_false_default_false;
      type_uid = Uid.internal_not_actually_unique;
     } in
  Ctype.end_def();
  generalize_decl decl;
  decl

let approx_type_decl sdecl_list =
  let scope = Ctype.create_scope () in
  List.map
    (fun sdecl ->
      (Ident.create_scoped ~scope sdecl.ptype_name.txt,
       abstract_type_decl (List.length sdecl.ptype_params)))
    sdecl_list

(* Variant of check_abbrev_recursion to check the well-formedness
   conditions on type abbreviations defined within recursive modules. *)

let check_recmod_typedecl env loc recmod_ids path decl =
  (* recmod_ids is the list of recursively-defined module idents.
     (path, decl) is the type declaration to be checked. *)
  let to_check path = Path.exists_free recmod_ids path in
  check_well_founded_decl env loc path decl to_check;
  check_recursion env loc path decl to_check;
  (* additionally check coherece, as one might build an incoherent signature,
     and use it to build an incoherent module, cf. #7851 *)
  check_coherence env loc path decl


(**** Error report ****)

open Format

let explain_unbound_gen ppf tv tl typ kwd pr =
  try
    let ti = List.find (fun ti -> Ctype.deep_occur tv (typ ti)) tl in
    let ty0 = (* Hack to force aliasing when needed *)
      Btype.newgenty (Tobject(tv, ref None)) in
    Printtyp.reset_and_mark_loops_list [typ ti; ty0];
    fprintf ppf
      ".@.@[<hov2>In %s@ %a@;<1 -2>the variable %a is unbound@]"
      kwd pr ti Printtyp.marked_type_expr tv
  with Not_found -> ()

let explain_unbound ppf tv tl typ kwd lab =
  explain_unbound_gen ppf tv tl typ kwd
    (fun ppf ti ->
       fprintf ppf "%s%a" (lab ti) Printtyp.marked_type_expr (typ ti)
    )

let explain_unbound_single ppf tv ty =
  let trivial ty =
    explain_unbound ppf tv [ty] (fun t -> t) "type" (fun _ -> "") in
  match (Ctype.repr ty).desc with
    Tobject(fi,_) ->
      let (tl, rv) = Ctype.flatten_fields fi in
      if rv == tv then trivial ty else
      explain_unbound ppf tv tl (fun (_,_,t) -> t)
        "method" (fun (lab,_,_) -> lab ^ ": ")
  | Tvariant row ->
      let row = Btype.row_repr row in
      if row.row_more == tv then trivial ty else
      explain_unbound ppf tv row.row_fields
        (fun (_l,f) -> match Btype.row_field_repr f with
          Rpresent (Some t) -> t
        | Reither (_,[t],_,_) -> t
        | Reither (_,tl,_,_) -> Btype.newgenty (Ttuple tl)
        | _ -> Btype.newgenty (Ttuple[]))
        "case" (fun (lab,_) -> "`" ^ lab ^ " of ")
  | _ -> trivial ty


let tys_of_constr_args = function
  | Types.Cstr_tuple tl -> tl
  | Types.Cstr_record lbls -> List.map (fun l -> l.Types.ld_type) lbls

let report_error ppf = function
  | Repeated_parameter ->
      fprintf ppf "A type parameter occurs several times"
  | Duplicate_constructor s ->
      fprintf ppf "Two constructors are named %s" s
  | Too_many_constructors ->
      fprintf ppf
        "@[Too many non-constant constructors@ -- maximum is %i %s@]"
        (Config.max_tag + 1) "non-constant constructors"
  | Duplicate_label s ->
      fprintf ppf "Two labels are named %s" s
  | Recursive_abbrev s ->
      fprintf ppf "The type abbreviation %s is cyclic" s
  | Cycle_in_def (s, ty) ->
      fprintf ppf "@[<v>The definition of %s contains a cycle:@ %a@]"
        s Printtyp.type_expr ty
  | Definition_mismatch (ty, None) ->
      fprintf ppf "@[<v>@[<hov>%s@ %s@;<1 2>%a@]@]"
        "This variant or record definition" "does not match that of type"
        Printtyp.type_expr ty
  | Definition_mismatch (ty, Some err) ->
      fprintf ppf "@[<v>@[<hov>%s@ %s@;<1 2>%a@]%a@]"
        "This variant or record definition" "does not match that of type"
        Printtyp.type_expr ty
        (Includecore.report_type_mismatch "the original" "this" "definition")
        err
  | Constraint_failed (ty, ty') ->
      Printtyp.reset_and_mark_loops ty;
      Printtyp.mark_loops ty';
      Printtyp.Naming_context.reset ();
      fprintf ppf "@[%s@ @[<hv>Type@ %a@ should be an instance of@ %a@]@]"
        "Constraints are not satisfied in this type."
        !Oprint.out_type (Printtyp.tree_of_typexp false ty)
        !Oprint.out_type (Printtyp.tree_of_typexp false ty')
  | Non_regular { definition; used_as; defined_as; expansions } ->
      let pp_expansion ppf (ty,body) =
        Format.fprintf ppf "%a = %a"
          Printtyp.type_expr ty
          Printtyp.type_expr body in
      let comma ppf () = Format.fprintf ppf ",@;<1 2>" in
      let pp_expansions ppf expansions =
        Format.(pp_print_list ~pp_sep:comma pp_expansion) ppf expansions in
      Printtyp.reset_and_mark_loops used_as;
      Printtyp.mark_loops defined_as;
      Printtyp.Naming_context.reset ();
      begin match expansions with
      | [] ->
          fprintf ppf
            "@[<hv>This recursive type is not regular.@ \
             The type constructor %s is defined as@;<1 2>type %a@ \
             but it is used as@;<1 2>%a.@ \
             All uses need to match the definition for the recursive type \
             to be regular.@]"
            (Path.name definition)
            !Oprint.out_type (Printtyp.tree_of_typexp false defined_as)
            !Oprint.out_type (Printtyp.tree_of_typexp false used_as)
      | _ :: _ ->
          fprintf ppf
            "@[<hv>This recursive type is not regular.@ \
             The type constructor %s is defined as@;<1 2>type %a@ \
             but it is used as@;<1 2>%a@ \
             after the following expansion(s):@;<1 2>%a@ \
             All uses need to match the definition for the recursive type \
             to be regular.@]"
            (Path.name definition)
            !Oprint.out_type (Printtyp.tree_of_typexp false defined_as)
            !Oprint.out_type (Printtyp.tree_of_typexp false used_as)
            pp_expansions expansions
      end
  | Inconsistent_constraint (env, trace) ->
      fprintf ppf "The type constraints are not consistent.@.";
      Printtyp.report_unification_error ppf env trace
        (fun ppf -> fprintf ppf "Type")
        (fun ppf -> fprintf ppf "is not compatible with type")
  | Type_clash (env, trace) ->
      Printtyp.report_unification_error ppf env trace
        (function ppf ->
           fprintf ppf "This type constructor expands to type")
        (function ppf ->
           fprintf ppf "but is used here with type")
  | Null_arity_external ->
      fprintf ppf "External identifiers must be functions"
  | Missing_native_external ->
      fprintf ppf "@[<hv>An external function with more than 5 arguments \
                   requires a second stub function@ \
                   for native-code compilation@]"
  | Unbound_type_var (ty, decl) ->
      fprintf ppf "A type variable is unbound in this type declaration";
      let ty = Ctype.repr ty in
      begin match decl.type_kind, decl.type_manifest with
      | Type_variant tl, _ ->
          explain_unbound_gen ppf ty tl (fun c ->
              let tl = tys_of_constr_args c.Types.cd_args in
              Btype.newgenty (Ttuple tl)
            )
            "case" (fun ppf c ->
                fprintf ppf
                  "%a of %a" Printtyp.ident c.Types.cd_id
                  Printtyp.constructor_arguments c.Types.cd_args)
      | Type_record (tl, _), _ ->
          explain_unbound ppf ty tl (fun l -> l.Types.ld_type)
            "field" (fun l -> Ident.name l.Types.ld_id ^ ": ")
      | Type_abstract, Some ty' ->
          explain_unbound_single ppf ty ty'
      | _ -> ()
      end
  | Unbound_type_var_ext (ty, ext) ->
      fprintf ppf "A type variable is unbound in this extension constructor";
      let args = tys_of_constr_args ext.ext_args in
      explain_unbound ppf ty args (fun c -> c) "type" (fun _ -> "")
  | Cannot_extend_private_type path ->
      fprintf ppf "@[%s@ %a@]"
        "Cannot extend private type definition"
        Printtyp.path path
  | Not_extensible_type path ->
      fprintf ppf "@[%s@ %a@ %s@]"
        "Type definition"
        Printtyp.path path
        "is not extensible"
  | Extension_mismatch (path, err) ->
      fprintf ppf "@[<v>@[<hov>%s@ %s@;<1 2>%s@]%a@]"
        "This extension" "does not match the definition of type"
        (Path.name path)
        (Includecore.report_type_mismatch
           "the type" "this extension" "definition")
        err
  | Rebind_wrong_type (lid, env, trace) ->
      Printtyp.report_unification_error ppf env trace
        (function ppf ->
           fprintf ppf "The constructor %a@ has type"
             Printtyp.longident lid)
        (function ppf ->
           fprintf ppf "but was expected to be of type")
  | Rebind_mismatch (lid, p, p') ->
      fprintf ppf
        "@[%s@ %a@ %s@ %s@ %s@ %s@ %s@]"
        "The constructor" Printtyp.longident lid
        "extends type" (Path.name p)
        "whose declaration does not match"
        "the declaration of type" (Path.name p')
  | Rebind_private lid ->
      fprintf ppf "@[%s@ %a@ %s@]"
        "The constructor"
        Printtyp.longident lid
        "is private"
  | Variance (Typedecl_variance.Bad_variance (n, v1, v2)) ->
      let variance (p,n,i) =
        let inj = if i then "injective " else "" in
        match p, n with
          true,  true  -> inj ^ "invariant"
        | true,  false -> inj ^ "covariant"
        | false, true  -> inj ^ "contravariant"
        | false, false -> if inj = "" then "unrestricted" else inj
      in
      let suffix n =
        let teen = (n mod 100)/10 = 1 in
        match n mod 10 with
        | 1 when not teen -> "st"
        | 2 when not teen -> "nd"
        | 3 when not teen -> "rd"
        | _ -> "th"
      in
      (match n with
       | Variance_not_reflected ->
           fprintf ppf "@[%s@ %s@ It"
             "In this definition, a type variable has a variance that"
             "is not reflected by its occurrence in type parameters."
       | No_variable ->
           fprintf ppf "@[%s@ %s@]"
             "In this definition, a type variable cannot be deduced"
             "from the type parameters."
       | Variance_not_deducible ->
           fprintf ppf "@[%s@ %s@ It"
             "In this definition, a type variable has a variance that"
             "cannot be deduced from the type parameters."
       | Variance_not_satisfied n ->
           fprintf ppf "@[%s@ %s@ The %d%s type parameter"
             "In this definition, expected parameter"
             "variances are not satisfied."
             n (suffix n));
      (match n with
       | No_variable -> ()
       | _ ->
           fprintf ppf " was expected to be %s,@ but it is %s.@]"
             (variance v2) (variance v1))
  | Unavailable_type_constructor p ->
      fprintf ppf "The definition of type %a@ is unavailable" Printtyp.path p
  | Bad_fixed_type r ->
      fprintf ppf "This fixed type %s" r
  | Variance Typedecl_variance.Varying_anonymous ->
      fprintf ppf "@[%s@ %s@ %s@]"
        "In this GADT definition," "the variance of some parameter"
        "cannot be checked"
  | Val_in_structure ->
      fprintf ppf "Value declarations are only allowed in signatures"
  | Multiple_native_repr_attributes ->
      fprintf ppf "Too many [@@unboxed]/[@@untagged] attributes"
  | Cannot_unbox_or_untag_type Unboxed ->
      fprintf ppf "@[Don't know how to unbox this type.@ \
                   Only float, int32, int64 and nativeint can be unboxed.@]"
  | Cannot_unbox_or_untag_type Untagged ->
      fprintf ppf "@[Don't know how to untag this type.@ \
                   Only int can be untagged.@]"
  | Deep_unbox_or_untag_attribute kind ->
      fprintf ppf
        "@[The attribute '%s' should be attached to@ \
         a direct argument or result of the primitive,@ \
         it should not occur deeply into its type.@]"
        (match kind with Unboxed -> "@unboxed" | Untagged -> "@untagged")
  | Immediacy (Typedecl_immediacy.Bad_immediacy_attribute violation) ->
      fprintf ppf "@[%a@]" Format.pp_print_text
        (match violation with
         | Type_immediacy.Violation.Not_always_immediate ->
             "Types marked with the immediate attribute must be \
              non-pointer types like int or bool."
         | Type_immediacy.Violation.Not_always_immediate_on_64bits ->
             "Types marked with the immediate64 attribute must be \
              produced using the Stdlib.Sys.Immediate64.Make functor.")
  | Bad_unboxed_attribute msg ->
      fprintf ppf "@[This type cannot be unboxed because@ %s.@]" msg
  | Separability (Typedecl_separability.Non_separable_evar evar) ->
      let pp_evar ppf = function
        | None ->
            fprintf ppf "an unnamed existential variable"
        | Some str ->
            fprintf ppf "the existential variable %a"
              Pprintast.tyvar str in
      fprintf ppf "@[This type cannot be unboxed because@ \
                   it might contain both float and non-float values,@ \
                   depending on the instantiation of %a.@ \
                   You should annotate it with [%@%@ocaml.boxed].@]"
        pp_evar evar
  | Boxed_and_unboxed ->
      fprintf ppf "@[A type cannot be boxed and unboxed at the same time.@]"
  | Nonrec_gadt ->
      fprintf ppf
        "@[GADT case syntax cannot be used in a 'nonrec' block.@]"

let () =
  Location.register_error_of_exn
    (function
      | Error (loc, err) ->
        Some (Location.error_of_printer ~loc report_error err)
      | _ ->
        None
    )<|MERGE_RESOLUTION|>--- conflicted
+++ resolved
@@ -274,7 +274,6 @@
       widen z;
       targs, Some tret_type, args, Some ret_type
 
-<<<<<<< HEAD
 let make_effect_constructor env type_param sargs sret =
   let type_path = Predef.path_eff in
   let type_lid = Location.mknoloc (Longident.Lident "eff") in
@@ -294,10 +293,7 @@
   widen z;
   targs, Some tret_type, args, Some ret_type
 
-let transl_declaration env sdecl id =
-=======
 let transl_declaration env sdecl (id, uid) =
->>>>>>> c323d111
   (* Bind type parameters *)
   reset_type_variables();
   Ctype.begin_def ();
@@ -1324,7 +1320,8 @@
       ext_ret_type = ret_type;
       ext_private = Asttypes.Public;
       Types.ext_loc = seff.peff_loc;
-      Types.ext_attributes = seff.peff_attributes; }
+      Types.ext_attributes = seff.peff_attributes;
+      ext_uid = Uid.mk ~current_unit:(Env.get_unit_name ()); }
   in
   let text =
     { ext_id = id;
