(***********************************************************************)
(*                                                                     *)
(*                                OCaml                                *)
(*                                                                     *)
(*            Xavier Leroy, projet Cristal, INRIA Rocquencourt         *)
(*                                                                     *)
(*  Copyright 1996 Institut National de Recherche en Informatique et   *)
(*  en Automatique.  All rights reserved.  This file is distributed    *)
(*  under the terms of the Q Public License version 1.0.               *)
(*                                                                     *)
(***********************************************************************)

open Misc
open Longident
open Path
open Asttypes
open Parsetree
open Types
open Format

type error =
    Cannot_apply of module_type
  | Not_included of Includemod.error list
  | Cannot_eliminate_dependency of module_type
  | Signature_expected
  | Structure_expected of module_type
  | With_no_component of Longident.t
  | With_mismatch of Longident.t * Includemod.error list
  | Repeated_name of string * string
  | Non_generalizable of type_expr
  | Non_generalizable_class of Ident.t * class_declaration
  | Non_generalizable_module of module_type
  | Implementation_is_required of string
  | Interface_not_compiled of string
  | Not_allowed_in_functor_body
  | With_need_typeconstr
  | Not_a_packed_module of type_expr
  | Incomplete_packed_module of type_expr
  | Scoping_pack of Longident.t * type_expr
  | Extension of string
  | Recursive_module_require_explicit_type

exception Error of Location.t * Env.t * error

open Typedtree

let fst3 (x,_,_) = x

let rec path_concat head p =
  match p with
    Pident tail -> Pdot (Pident head, Ident.name tail, 0)
  | Pdot (pre, s, pos) -> Pdot (path_concat head pre, s, pos)
  | Papply _ -> assert false

(* Extract a signature from a module type *)

let extract_sig env loc mty =
  match Mtype.scrape env mty with
    Mty_signature sg -> sg
  | _ -> raise(Error(loc, env, Signature_expected))

let extract_sig_open env loc mty =
  match Mtype.scrape env mty with
    Mty_signature sg -> sg
  | _ -> raise(Error(loc, env, Structure_expected mty))

(* Compute the environment after opening a module *)

let type_open ?toplevel ovf env loc lid =
  let (path, mty) = Typetexp.find_module env loc lid.txt in
  let sg = extract_sig_open env loc mty in
  path, Env.open_signature ~loc ?toplevel ovf path sg env

(* Record a module type *)
let rm node =
  Stypes.record (Stypes.Ti_mod node);
  node

(* Forward declaration, to be filled in by type_module_type_of *)
let type_module_type_of_fwd :
    (Env.t -> Parsetree.module_expr ->
      Typedtree.module_expr * Types.module_type) ref
  = ref (fun env m -> assert false)

(* Merge one "with" constraint in a signature *)

let rec add_rec_types env = function
    Sig_type(id, decl, Trec_next) :: rem ->
      add_rec_types (Env.add_type id decl env) rem
  | _ -> env

let check_type_decl env loc id row_id newdecl decl rs rem =
  let env = Env.add_type id newdecl env in
  let env =
    match row_id with None -> env | Some id -> Env.add_type id newdecl env in
  let env = if rs = Trec_not then env else add_rec_types env rem in
  Includemod.type_declarations env id newdecl decl;
  Typedecl.check_coherence env loc id newdecl

let rec make_params n = function
    [] -> []
  | _ :: l -> ("a" ^ string_of_int n) :: make_params (n+1) l

let make_next_first rs rem =
  if rs = Trec_first then
    match rem with
      Sig_type (id, decl, Trec_next) :: rem ->
        Sig_type (id, decl, Trec_first) :: rem
    | Sig_module (id, mty, Trec_next) :: rem ->
        Sig_module (id, mty, Trec_first) :: rem
    | _ -> rem
  else rem

let sig_item desc typ env loc = {
  Typedtree.sig_desc = desc; sig_loc = loc; sig_env = env
}

let make p n i =
  let open Variance in
  set May_pos p (set May_neg n (set May_weak n (set Inj i null)))

let merge_constraint initial_env loc sg constr =
  let lid =
    match constr with
    | Pwith_type (lid, _) | Pwith_module (lid, _) -> lid
    | Pwith_typesubst {ptype_name=s} | Pwith_modsubst (s, _) ->
        {loc = s.loc; txt=Lident s.txt}
  in
  let real_id = ref None in
  let rec merge env sg namelist row_id =
    match (sg, namelist, constr) with
      ([], _, _) ->
        raise(Error(loc, env, With_no_component lid.txt))
    | (Sig_type(id, decl, rs) :: rem, [s],
       Pwith_type (_, ({ptype_kind = Ptype_abstract} as sdecl)))
      when Ident.name id = s && Typedecl.is_fixed_type sdecl ->
        let decl_row =
          { type_params =
              List.map (fun _ -> Btype.newgenvar()) sdecl.ptype_params;
            type_arity = List.length sdecl.ptype_params;
            type_kind = Type_abstract;
            type_private = Private;
            type_manifest = None;
            type_variance =
              List.map
                (fun (_, v) ->
                   let (c, n) =  
                     match v with
                     | Covariant -> true, false
                     | Contravariant -> false, true
                     | Invariant -> false, false
                   in
                   make (not n) (not c) false
                )
                sdecl.ptype_params;
            type_loc = sdecl.ptype_loc;
            type_newtype_level = None }
        and id_row = Ident.create (s^"#row") in
        let initial_env = Env.add_type id_row decl_row initial_env in
        let tdecl = Typedecl.transl_with_constraint
                        initial_env id (Some(Pident id_row)) decl sdecl in
        let newdecl = tdecl.typ_type in
        check_type_decl env sdecl.ptype_loc id row_id newdecl decl rs rem;
        let decl_row = {decl_row with type_params = newdecl.type_params} in
        let rs' = if rs = Trec_first then Trec_not else rs in
        (Pident id, lid, Twith_type tdecl),
        Sig_type(id_row, decl_row, rs') :: Sig_type(id, newdecl, rs) :: rem
    | (Sig_type(id, decl, rs) :: rem , [s], Pwith_type (_, sdecl))
      when Ident.name id = s ->
        let tdecl =
          Typedecl.transl_with_constraint initial_env id None decl sdecl in
        let newdecl = tdecl.typ_type in
        check_type_decl env sdecl.ptype_loc id row_id newdecl decl rs rem;
        (Pident id, lid, Twith_type tdecl), Sig_type(id, newdecl, rs) :: rem
    | (Sig_type(id, decl, rs) :: rem, [s], (Pwith_type _ | Pwith_typesubst _))
      when Ident.name id = s ^ "#row" ->
        merge env rem namelist (Some id)
    | (Sig_type(id, decl, rs) :: rem, [s], Pwith_typesubst sdecl)
      when Ident.name id = s ->
        (* Check as for a normal with constraint, but discard definition *)
        let tdecl =
          Typedecl.transl_with_constraint initial_env id None decl sdecl in
        let newdecl = tdecl.typ_type in
        check_type_decl env sdecl.ptype_loc id row_id newdecl decl rs rem;
        real_id := Some id;
        (Pident id, lid, Twith_typesubst tdecl),
        make_next_first rs rem
    | (Sig_module(id, mty, rs) :: rem, [s], Pwith_module (_, lid))
      when Ident.name id = s ->
        let (path, mty') = Typetexp.find_module initial_env loc lid.txt in
        let newmty = Mtype.strengthen env mty' path in
        ignore(Includemod.modtypes env newmty mty);
        (Pident id, lid, Twith_module (path, lid)),
        Sig_module(id, newmty, rs) :: rem
    | (Sig_module(id, mty, rs) :: rem, [s], Pwith_modsubst (_, lid))
      when Ident.name id = s ->
        let (path, mty') = Typetexp.find_module initial_env loc lid.txt in
        let newmty = Mtype.strengthen env mty' path in
        ignore(Includemod.modtypes env newmty mty);
        real_id := Some id;
        (Pident id, lid, Twith_modsubst (path, lid)),
        make_next_first rs rem
    | (Sig_module(id, mty, rs) :: rem, s :: namelist, _)
      when Ident.name id = s ->
        let ((path, path_loc, tcstr), newsg) =
          merge env (extract_sig env loc mty) namelist None in
        (path_concat id path, lid, tcstr),
        Sig_module(id, Mty_signature newsg, rs) :: rem
    | (item :: rem, _, _) ->
        let (cstr, items) = merge (Env.add_item item env) rem namelist row_id
        in
        cstr, item :: items
  in
  try
    let names = Longident.flatten lid.txt in
    let (tcstr, sg) = merge initial_env sg names None in
    let sg =
    match names, constr with
      [s], Pwith_typesubst sdecl ->
        let id =
          match !real_id with None -> assert false | Some id -> id in
        let lid =
          try match sdecl.ptype_manifest with
          | Some {ptyp_desc = Ptyp_constr (lid, stl)}
            when List.length stl = List.length sdecl.ptype_params ->
              let params =
                List.map
                  (function {ptyp_desc=Ptyp_var s} -> s | _ -> raise Exit)
                  stl in
              List.iter2 (fun x (ox, _) ->
                match ox with
                    Some y when x = y.txt -> ()
                  | _ -> raise Exit
              ) params sdecl.ptype_params;
              lid
          | _ -> raise Exit
          with Exit ->
            raise(Error(sdecl.ptype_loc, initial_env, With_need_typeconstr))
        in
        let (path, _) =
          try Env.lookup_type lid.txt initial_env with Not_found -> assert false
        in
        let sub = Subst.add_type id path Subst.identity in
        Subst.signature sub sg
    | [s], Pwith_modsubst (_, lid) ->
        let id =
          match !real_id with None -> assert false | Some id -> id in
        let (path, _) = Typetexp.find_module initial_env loc lid.txt in
        let sub = Subst.add_module id path Subst.identity in
        Subst.signature sub sg
    | _ ->
          sg
    in
    (tcstr, sg)
  with Includemod.Error explanation ->
    raise(Error(loc, initial_env, With_mismatch(lid.txt, explanation)))

(* Add recursion flags on declarations arising from a mutually recursive
   block. *)

let map_rec fn decls rem =
  match decls with
  | [] -> rem
  | d1 :: dl -> fn Trec_first d1 :: map_end (fn Trec_next) dl rem

let map_rec' = map_rec
(*
let rec map_rec' fn decls rem =
  match decls with
  | (id,_ as d1) :: dl when Btype.is_row_name (Ident.name id) ->
      fn Trec_not d1 :: map_rec' fn dl rem
  | _ -> map_rec fn decls rem
*)

let rec map_rec'' fn decls rem =
  match decls with
  | d1 :: dl when Btype.is_row_name (Ident.name d1.typ_id) ->
      fn Trec_not d1 :: map_rec'' fn dl rem
  | _ -> map_rec fn decls rem

(* Auxiliary for translating recursively-defined module types.
   Return a module type that approximates the shape of the given module
   type AST.  Retain only module, type, and module type
   components of signatures.  For types, retain only their arity,
   making them abstract otherwise. *)

let rec approx_modtype env smty =
  match smty.pmty_desc with
    Pmty_ident lid ->
      let (path, info) = Typetexp.find_modtype env smty.pmty_loc lid.txt in
      Mty_ident path
  | Pmty_signature ssg ->
      Mty_signature(approx_sig env ssg)
  | Pmty_functor(param, sarg, sres) ->
      let arg = approx_modtype env sarg in
      let (id, newenv) = Env.enter_module param.txt arg env in
      let res = approx_modtype newenv sres in
      Mty_functor(id, arg, res)
  | Pmty_with(sbody, constraints) ->
      approx_modtype env sbody
  | Pmty_typeof smod ->
      let (_, mty) = !type_module_type_of_fwd env smod in
      mty
  | Pmty_extension (s, _arg) ->
      raise (Error (s.loc, env, Extension s.txt))

and approx_sig env ssg =
  match ssg with
    [] -> []
  | item :: srem ->
      match item.psig_desc with
      | Psig_type sdecls ->
          let decls = Typedecl.approx_type_decl env sdecls in
          let rem = approx_sig env srem in
          map_rec' (fun rs (id, info) -> Sig_type(id, info, rs)) decls rem
      | Psig_module pmd ->
          let mty = approx_modtype env pmd.pmd_type in
          let (id, newenv) = Env.enter_module pmd.pmd_name.txt mty env in
          Sig_module(id, mty, Trec_not) :: approx_sig newenv srem
      | Psig_recmodule sdecls ->
          let decls =
            List.map
              (fun pmd ->
                (Ident.create pmd.pmd_name.txt, approx_modtype env pmd.pmd_type))
              sdecls in
          let newenv =
            List.fold_left (fun env (id, mty) -> Env.add_module id mty env)
            env decls in
          map_rec (fun rs (id, mty) -> Sig_module(id, mty, rs)) decls
                  (approx_sig newenv srem)
      | Psig_modtype d ->
          let info = approx_modtype_info env d.pmtd_type in
          let (id, newenv) = Env.enter_modtype d.pmtd_name.txt info env in
          Sig_modtype(id, info) :: approx_sig newenv srem
      | Psig_open (ovf, lid, _attrs) ->
          let (path, mty) = type_open ovf env item.psig_loc lid in
          approx_sig mty srem
      | Psig_include (smty, _attrs) ->
          let mty = approx_modtype env smty in
          let sg = Subst.signature Subst.identity
                     (extract_sig env smty.pmty_loc mty) in
          let newenv = Env.add_signature sg env in
          sg @ approx_sig newenv srem
      | Psig_class sdecls | Psig_class_type sdecls ->
          let decls = Typeclass.approx_class_declarations env sdecls in
          let rem = approx_sig env srem in
          List.flatten
            (map_rec
              (fun rs (i1, _, d1, i2, d2, i3, d3, _) ->
                [Sig_class_type(i1, d1, rs);
                 Sig_type(i2, d2, rs);
                 Sig_type(i3, d3, rs)])
              decls [rem])
      | _ ->
          approx_sig env srem

and approx_modtype_info env sinfo =
  match sinfo with
    None ->
      Modtype_abstract
  | Some smty ->
      Modtype_manifest(approx_modtype env smty)

(* Additional validity checks on type definitions arising from
   recursive modules *)

let check_recmod_typedecls env sdecls decls =
  let recmod_ids = List.map fst3 decls in
  List.iter2
    (fun pmd (id, _, mty) ->
       let mty = mty.mty_type in
      List.iter
        (fun path ->
          Typedecl.check_recmod_typedecl env pmd.pmd_type.pmty_loc recmod_ids
                                         path (Env.find_type path env))
        (Mtype.type_paths env (Pident id) mty))
    sdecls decls

(* Auxiliaries for checking uniqueness of names in signatures and structures *)

module StringSet =
  Set.Make(struct type t = string let compare (x:t) y = compare x y end)

let check cl loc set_ref name =
  if StringSet.mem name !set_ref
  then raise(Error(loc, Env.empty, Repeated_name(cl, name)))
  else set_ref := StringSet.add name !set_ref

let check_sig_item type_names module_names modtype_names loc = function
    Sig_type(id, _, _) ->
      check "type" loc type_names (Ident.name id)
  | Sig_module(id, _, _) ->
      check "module" loc module_names (Ident.name id)
  | Sig_modtype(id, _) ->
      check "module type" loc modtype_names (Ident.name id)
  | _ -> ()

let rec remove_duplicates val_ids exn_ids  = function
    [] -> []
  | Sig_value (id, _) :: rem
    when List.exists (Ident.equal id) val_ids -> remove_duplicates val_ids exn_ids rem
  | Sig_exception(id, _) :: rem
    when List.exists (Ident.equal id) exn_ids -> remove_duplicates val_ids exn_ids rem
  | f :: rem -> f :: remove_duplicates val_ids exn_ids rem

let rec get_values = function
    [] -> []
  | Sig_value (id, _) :: rem -> id :: get_values rem
  | f :: rem -> get_values rem

let rec get_exceptions = function
    [] -> []
  | Sig_exception (id, _) :: rem -> id :: get_exceptions rem
  | f :: rem -> get_exceptions rem


(* Check and translate a module type expression *)

let transl_modtype_longident loc env lid =
  let (path, info) = Typetexp.find_modtype env loc lid in
  path

let mkmty desc typ env loc attrs =
  let mty = {
    mty_desc = desc;
    mty_type = typ;
    mty_loc = loc;
    mty_env = env;
    mty_attributes = attrs;
    } in
  Cmt_format.add_saved_type (Cmt_format.Partial_module_type mty);
  mty

let mksig desc env loc =
  let sg = { sig_desc = desc; sig_loc = loc; sig_env = env } in
  Cmt_format.add_saved_type (Cmt_format.Partial_signature_item sg);
  sg

(* let signature sg = List.map (fun item -> item.sig_type) sg *)

let rec transl_modtype env smty =
  let loc = smty.pmty_loc in
  match smty.pmty_desc with
    Pmty_ident lid ->
      let path = transl_modtype_longident loc env lid.txt in
      mkmty (Tmty_ident (path, lid)) (Mty_ident path) env loc
        smty.pmty_attributes
  | Pmty_signature ssg ->
      let sg = transl_signature env ssg in
      mkmty (Tmty_signature sg) (Mty_signature sg.sig_type) env loc
        smty.pmty_attributes
  | Pmty_functor(param, sarg, sres) ->
      let arg = transl_modtype env sarg in
      let (id, newenv) = Env.enter_module param.txt arg.mty_type env in
      let res = transl_modtype newenv sres in
      mkmty (Tmty_functor (id, param, arg, res))
      (Mty_functor(id, arg.mty_type, res.mty_type)) env loc
        smty.pmty_attributes
  | Pmty_with(sbody, constraints) ->
      let body = transl_modtype env sbody in
      let init_sg = extract_sig env sbody.pmty_loc body.mty_type in
      let (tcstrs, final_sg) =
        List.fold_left
          (fun (tcstrs,sg) sdecl ->
            let (tcstr, sg) = merge_constraint env smty.pmty_loc sg sdecl
            in
            (tcstr :: tcstrs, sg)
        )
        ([],init_sg) constraints in
      mkmty (Tmty_with ( body, tcstrs))
        (Mtype.freshen (Mty_signature final_sg)) env loc
        smty.pmty_attributes
  | Pmty_typeof smod ->
      let tmty, mty = !type_module_type_of_fwd env smod in
      mkmty (Tmty_typeof tmty) mty env loc smty.pmty_attributes
  | Pmty_extension (s, _arg) ->
      raise (Error (s.loc, env, Extension s.txt))


and transl_signature env sg =
  let type_names = ref StringSet.empty
  and module_names = ref StringSet.empty
  and modtype_names = ref StringSet.empty in
  let rec transl_sig env sg =
    Ctype.init_def(Ident.current_time());
    match sg with
      [] -> [], [], env
    | item :: srem ->
        let loc = item.psig_loc in
        match item.psig_desc with
        | Psig_value sdesc ->
            let (tdesc, newenv) = Typedecl.transl_value_decl env item.psig_loc sdesc in
            let (trem,rem, final_env) = transl_sig newenv srem in
            mksig (Tsig_value tdesc) env loc :: trem,
            (if List.exists (Ident.equal tdesc.val_id) (get_values rem) then rem
            else Sig_value(tdesc.val_id, tdesc.val_val) :: rem),
              final_env
        | Psig_type sdecls ->
            List.iter
              (fun decl ->
                check "type" item.psig_loc type_names decl.ptype_name.txt)
              sdecls;
            let (decls, newenv) = Typedecl.transl_type_decl env sdecls in
            let (trem, rem, final_env) = transl_sig newenv srem in
            mksig (Tsig_type decls) env loc :: trem,
            map_rec'' (fun rs td ->
                Sig_type(td.typ_id, td.typ_type, rs)) decls rem,
            final_env
        | Psig_exception sarg ->
            let (arg, decl, newenv) = Typedecl.transl_exception env sarg in
            let (trem, rem, final_env) = transl_sig newenv srem in
            let id = arg.cd_id in
            mksig (Tsig_exception arg) env loc :: trem,
            (if List.exists (Ident.equal id) (get_exceptions rem) then rem
             else Sig_exception(id, decl) :: rem),
            final_env
        | Psig_module pmd ->
            check "module" item.psig_loc module_names pmd.pmd_name.txt;
            let tmty = transl_modtype env pmd.pmd_type in
            let mty = tmty.mty_type in
            let (id, newenv) = Env.enter_module pmd.pmd_name.txt mty env in
            let (trem, rem, final_env) = transl_sig newenv srem in
            mksig (Tsig_module {md_id=id; md_name=pmd.pmd_name; md_type=tmty; md_attributes=pmd.pmd_attributes}) env loc :: trem,
            Sig_module(id, mty, Trec_not) :: rem,
            final_env
        | Psig_recmodule sdecls ->
            List.iter
              (fun pmd ->
                 check "module" item.psig_loc module_names pmd.pmd_name.txt)
              sdecls;
            let (decls, newenv) =
              transl_recmodule_modtypes item.psig_loc env sdecls in
            let (trem, rem, final_env) = transl_sig newenv srem in
            mksig (Tsig_recmodule decls) env loc :: trem,
            map_rec (fun rs md -> Sig_module(md.md_id, md.md_type.mty_type, rs))
              decls rem,
            final_env
        | Psig_modtype pmtd ->
            let newenv, mtd, sg =
              transl_modtype_decl modtype_names env item.psig_loc pmtd
            in
            let (trem, rem, final_env) = transl_sig newenv srem in
            mksig (Tsig_modtype mtd) env loc :: trem,
            sg :: rem,
            final_env
        | Psig_open (ovf, lid, attrs) ->
            let (path, newenv) = type_open ovf env item.psig_loc lid in
            let (trem, rem, final_env) = transl_sig newenv srem in
            mksig (Tsig_open (ovf, path,lid,attrs)) env loc :: trem,
            rem, final_env
        | Psig_include (smty, attrs) ->
            let tmty = transl_modtype env smty in
            let mty = tmty.mty_type in
            let sg = Subst.signature Subst.identity
                       (extract_sig env smty.pmty_loc mty) in
            List.iter
              (check_sig_item type_names module_names modtype_names
                              item.psig_loc)
              sg;
            let newenv = Env.add_signature sg env in
            let (trem, rem, final_env) = transl_sig newenv srem in
            mksig (Tsig_include (tmty, sg, attrs)) env loc :: trem,
            remove_duplicates (get_values rem) (get_exceptions rem) sg @ rem,
            final_env
        | Psig_class cl ->
            List.iter
              (fun {pci_name = name} ->
                 check "type" item.psig_loc type_names name.txt )
              cl;
            let (classes, newenv) = Typeclass.class_descriptions env cl in
            let (trem, rem, final_env) = transl_sig newenv srem in
            mksig (Tsig_class
                     (List.map2
                        (fun pcl tcl ->
                          let (_, _, _, _, _, _, _, _, _, _, _, tcl) = tcl in
                          tcl)
                        cl classes)) env loc
            :: trem,
            List.flatten
              (map_rec
                 (fun rs (i, _, d, i', d', i'', d'', i''', d''', _, _, _) ->
                   [Sig_class(i, d, rs);
                    Sig_class_type(i', d', rs);
                    Sig_type(i'', d'', rs);
                    Sig_type(i''', d''', rs)])
                 classes [rem]),
            final_env
        | Psig_class_type cl ->
            List.iter
              (fun {pci_name = name} ->
                 check "type" item.psig_loc type_names name.txt)
              cl;
            let (classes, newenv) = Typeclass.class_type_declarations env cl in
            let (trem,rem, final_env) = transl_sig newenv srem in
            mksig (Tsig_class_type (List.map2 (fun pcl tcl ->
              let (_, _, _, _, _, _, _, tcl) = tcl in
              tcl
            ) cl classes)) env loc :: trem,
            List.flatten
              (map_rec
                 (fun rs (i, _, d, i', d', i'', d'', _) ->
                   [Sig_class_type(i, d, rs);
                    Sig_type(i', d', rs);
                    Sig_type(i'', d'', rs)])
                 classes [rem]),
            final_env
        | Psig_attribute x ->
            let (trem,rem, final_env) = transl_sig env srem in
            mksig (Tsig_attribute x) env loc :: trem, rem, final_env
        | Psig_extension ((s, _), _) ->
            raise (Error (s.loc, env, Extension s.txt))
  in
  let previous_saved_types = Cmt_format.get_saved_types () in
  let (trem, rem, final_env) = transl_sig (Env.in_signature env) sg in
  let sg = { sig_items = trem; sig_type =  rem; sig_final_env = final_env } in
  Cmt_format.set_saved_types
    ((Cmt_format.Partial_signature sg) :: previous_saved_types);
  sg

and transl_modtype_decl modtype_names env loc
    {pmtd_name; pmtd_type; pmtd_attributes} =
  check "module type" loc modtype_names pmtd_name.txt;
  let (tinfo, info) = transl_modtype_info env pmtd_type in
  let (id, newenv) = Env.enter_modtype pmtd_name.txt info env in
  let mtd =
    {
     mtd_id=id;
     mtd_name=pmtd_name;
     mtd_type=tinfo;
     mtd_attributes=pmtd_attributes;
    }
  in
  newenv, mtd, Sig_modtype(id, info)

and transl_modtype_info env sinfo =
  match sinfo with
    None ->
      None, Modtype_abstract
  | Some smty ->
      let tmty = transl_modtype env smty in
      Some tmty, Modtype_manifest tmty.mty_type

and transl_recmodule_modtypes loc env sdecls =
  let make_env curr =
    List.fold_left
      (fun env (id, _, mty) -> Env.add_module id mty env)
      env curr in
  let make_env2 curr =
    List.fold_left
      (fun env (id, _, mty) -> Env.add_module id mty.mty_type env)
      env curr in
  let transition env_c curr =
    List.map2
      (fun pmd (id, id_loc, mty) -> (id, id_loc, transl_modtype env_c pmd.pmd_type))
      sdecls curr in
  let ids = List.map (fun x -> Ident.create x.pmd_name.txt) sdecls in
  let approx_env =
    (*
       cf #5965
       We use a dummy module type in order to detect a reference to one
       of the module being defined during the call to approx_modtype.
       It will be detected in Env.lookup_module.
    *)
    List.fold_left
      (fun env id ->
         let dummy = Mty_ident (Path.Pident (Ident.create "#recmod#")) in
         Env.add_module id dummy env
      )
      env ids
  in
  let init =
    List.map2
      (fun id pmd ->
        (id, pmd.pmd_name, approx_modtype approx_env pmd.pmd_type))
      ids sdecls
  in
  let env0 = make_env init in
  let dcl1 = transition env0 init in
  let env1 = make_env2 dcl1 in
  check_recmod_typedecls env1 sdecls dcl1;
  let dcl2 = transition env1 dcl1 in
(*
  List.iter
    (fun (id, mty) ->
      Format.printf "%a: %a@." Printtyp.ident id Printtyp.modtype mty)
    dcl2;
*)
  let env2 = make_env2 dcl2 in
  check_recmod_typedecls env2 sdecls dcl2;
  let dcl2 =
    List.map2
      (fun pmd (id, id_loc, mty) ->
        {md_id=id; md_name=id_loc; md_type=mty; md_attributes=pmd.pmd_attributes})
      sdecls dcl2
  in
  (dcl2, env2)

(* Try to convert a module expression to a module path. *)

exception Not_a_path

let rec path_of_module mexp =
  match mexp.mod_desc with
    Tmod_ident (p,_) -> p
  | Tmod_apply(funct, arg, coercion) when !Clflags.applicative_functors ->
      Papply(path_of_module funct, path_of_module arg)
  | _ -> raise Not_a_path

(* Check that all core type schemes in a structure are closed *)

let rec closed_modtype = function
    Mty_ident p -> true
  | Mty_signature sg -> List.for_all closed_signature_item sg
  | Mty_functor(id, param, body) -> closed_modtype body

and closed_signature_item = function
    Sig_value(id, desc) -> Ctype.closed_schema desc.val_type
  | Sig_module(id, mty, _) -> closed_modtype mty
  | _ -> true

let check_nongen_scheme env str =
  match str.str_desc with
    Tstr_value(rec_flag, pat_exp_list) ->
      List.iter
        (fun {vb_expr=exp} ->
          if not (Ctype.closed_schema exp.exp_type) then
            raise(Error(exp.exp_loc, env, Non_generalizable exp.exp_type)))
        pat_exp_list
  | Tstr_module {mb_expr=md;_} ->
      if not (closed_modtype md.mod_type) then
        raise(Error(md.mod_loc, env, Non_generalizable_module md.mod_type))
  | _ -> ()

let check_nongen_schemes env str =
  List.iter (check_nongen_scheme env) str

(* Helpers for typing recursive modules *)

let anchor_submodule name anchor =
  match anchor with None -> None | Some p -> Some(Pdot(p, name, nopos))
let anchor_recmodule id anchor =
  Some (Pident id)

let enrich_type_decls anchor decls oldenv newenv =
  match anchor with
    None -> newenv
  | Some p ->
      List.fold_left
        (fun e info ->
          let id = info.typ_id in
          let info' =
            Mtype.enrich_typedecl oldenv (Pdot(p, Ident.name id, nopos))
              info.typ_type
          in
            Env.add_type id info' e)
        oldenv decls

let enrich_module_type anchor name mty env =
  match anchor with
    None -> mty
  | Some p -> Mtype.enrich_modtype env (Pdot(p, name, nopos)) mty

let check_recmodule_inclusion env bindings =
  (* PR#4450, PR#4470: consider
        module rec X : DECL = MOD  where MOD has inferred type ACTUAL
     The "natural" typing condition
        E, X: ACTUAL |- ACTUAL <: DECL
     leads to circularities through manifest types.
     Instead, we "unroll away" the potential circularities a finite number
     of times.  The (weaker) condition we implement is:
        E, X: DECL,
           X1: ACTUAL,
           X2: ACTUAL{X <- X1}/X1
           ...
           Xn: ACTUAL{X <- X(n-1)}/X(n-1)
        |- ACTUAL{X <- Xn}/Xn <: DECL{X <- Xn}
     so that manifest types rooted at X(n+1) are expanded in terms of X(n),
     avoiding circularities.  The strengthenings ensure that
     Xn.t = X(n-1).t = ... = X2.t = X1.t.
     N can be chosen arbitrarily; larger values of N result in more
     recursive definitions being accepted.  A good choice appears to be
     the number of mutually recursive declarations. *)

  let subst_and_strengthen env s id mty =
    Mtype.strengthen env (Subst.modtype s mty)
                         (Subst.module_path s (Pident id)) in

  let rec check_incl first_time n env s =
    if n > 0 then begin
      (* Generate fresh names Y_i for the rec. bound module idents X_i *)
      let bindings1 =
        List.map
          (fun (id, _, mty_decl, modl, mty_actual, _attrs) ->
             (id, Ident.rename id, mty_actual))
          bindings in
      (* Enter the Y_i in the environment with their actual types substituted
         by the input substitution s *)
      let env' =
        List.fold_left
          (fun env (id, id', mty_actual) ->
             let mty_actual' =
               if first_time
               then mty_actual
               else subst_and_strengthen env s id mty_actual in
             Env.add_module id' mty_actual' env)
          env bindings1 in
      (* Build the output substitution Y_i <- X_i *)
      let s' =
        List.fold_left
          (fun s (id, id', mty_actual) ->
             Subst.add_module id (Pident id') s)
          Subst.identity bindings1 in
      (* Recurse with env' and s' *)
      check_incl false (n-1) env' s'
    end else begin
      (* Base case: check inclusion of s(mty_actual) in s(mty_decl)
         and insert coercion if needed *)
      let check_inclusion (id, id_loc, mty_decl, modl, mty_actual, attrs) =
        let mty_decl' = Subst.modtype s mty_decl.mty_type
        and mty_actual' = subst_and_strengthen env s id mty_actual in
        let coercion =
          try
            Includemod.modtypes env mty_actual' mty_decl'
          with Includemod.Error msg ->
            raise(Error(modl.mod_loc, env, Not_included msg)) in
        let modl' =
            { mod_desc = Tmod_constraint(modl, mty_decl.mty_type,
                Tmodtype_explicit mty_decl, coercion);
              mod_type = mty_decl.mty_type;
              mod_env = env;
              mod_loc = modl.mod_loc;
              mod_attributes = [];
             } in
        {
         mb_id = id;
         mb_name = id_loc;
         mb_expr = modl';
         mb_attributes = attrs;
        }
      in
      List.map check_inclusion bindings
    end
  in check_incl true (List.length bindings) env Subst.identity

(* Helper for unpack *)

let rec package_constraints env loc mty constrs =
  if constrs = [] then mty
  else let sg = extract_sig env loc mty in
  let sg' =
    List.map
      (function
        | Sig_type (id, ({type_params=[]} as td), rs)
          when List.mem_assoc [Ident.name id] constrs ->
            let ty = List.assoc [Ident.name id] constrs in
            Sig_type (id, {td with type_manifest = Some ty}, rs)
        | Sig_module (id, mty, rs) ->
            let rec aux = function
              | (m :: ((_ :: _) as l), t) :: rest when m = Ident.name id ->
                  (l, t) :: aux rest
              | _ :: rest -> aux rest
              | [] -> []
            in
            Sig_module (id, package_constraints env loc mty (aux constrs), rs)
        | item -> item
      )
      sg
  in
  Mty_signature sg'

let modtype_of_package env loc p nl tl =
  try match Env.find_modtype p env with
  | Modtype_manifest mty when nl <> [] ->
      package_constraints env loc mty
        (List.combine (List.map Longident.flatten nl) tl)
  | _ ->
      if nl = [] then Mty_ident p
      else raise(Error(loc, env, Signature_expected))
  with Not_found ->
    let error = Typetexp.Unbound_modtype (Ctype.lid_of_path p) in
    raise(Typetexp.Error(loc, env, error))

let wrap_constraint env arg mty explicit =
  let coercion =
    try
      Includemod.modtypes env arg.mod_type mty
    with Includemod.Error msg ->
      raise(Error(arg.mod_loc, env, Not_included msg)) in
  { mod_desc = Tmod_constraint(arg, mty, explicit, coercion);
    mod_type = mty;
    mod_env = env;
    mod_attributes = [];
    mod_loc = arg.mod_loc }

(* Type a module value expression *)

let rec type_module sttn funct_body anchor env smod =
  match smod.pmod_desc with
    Pmod_ident lid ->
      let (path, mty) = Typetexp.find_module env smod.pmod_loc lid.txt in
      rm { mod_desc = Tmod_ident (path, lid);
           mod_type = if sttn then Mtype.strengthen env mty path else mty;
           mod_env = env;
           mod_attributes = smod.pmod_attributes;
           mod_loc = smod.pmod_loc }
  | Pmod_structure sstr ->
      let (str, sg, finalenv) =
        type_structure funct_body anchor env sstr smod.pmod_loc in
      rm { mod_desc = Tmod_structure str;
           mod_type = Mty_signature sg;
           mod_env = env;
           mod_attributes = smod.pmod_attributes;
           mod_loc = smod.pmod_loc }
  | Pmod_functor(name, smty, sbody) ->
      let mty = transl_modtype env smty in
      let (id, newenv) = Env.enter_module name.txt mty.mty_type env in
      let body = type_module sttn true None newenv sbody in
      rm { mod_desc = Tmod_functor(id, name, mty, body);
           mod_type = Mty_functor(id, mty.mty_type, body.mod_type);
           mod_env = env;
           mod_attributes = smod.pmod_attributes;
           mod_loc = smod.pmod_loc }
  | Pmod_apply(sfunct, sarg) ->
      let arg = type_module true funct_body None env sarg in
      let path = try Some (path_of_module arg) with Not_a_path -> None in
      let funct =
        type_module (sttn && path <> None) funct_body None env sfunct in
      begin match Mtype.scrape env funct.mod_type with
        Mty_functor(param, mty_param, mty_res) as mty_functor ->
          let coercion =
            try
              Includemod.modtypes env arg.mod_type mty_param
            with Includemod.Error msg ->
              raise(Error(sarg.pmod_loc, env, Not_included msg)) in
          let mty_appl =
            match path with
              Some path ->
                Subst.modtype (Subst.add_module param path Subst.identity)
                              mty_res
            | None ->
                try
                  Mtype.nondep_supertype
                    (Env.add_module param arg.mod_type env) param mty_res
                with Not_found ->
                  raise(Error(smod.pmod_loc, env,
                              Cannot_eliminate_dependency mty_functor))
          in
          rm { mod_desc = Tmod_apply(funct, arg, coercion);
               mod_type = mty_appl;
               mod_env = env;
               mod_attributes = smod.pmod_attributes;
               mod_loc = smod.pmod_loc }
      | _ ->
          raise(Error(sfunct.pmod_loc, env, Cannot_apply funct.mod_type))
      end
  | Pmod_constraint(sarg, smty) ->
      let arg = type_module true funct_body anchor env sarg in
      let mty = transl_modtype env smty in
      rm {(wrap_constraint env arg mty.mty_type (Tmodtype_explicit mty)) with
          mod_loc = smod.pmod_loc;
          mod_attributes = smod.pmod_attributes;
         }

  | Pmod_unpack sexp ->
      if funct_body then
        raise (Error (smod.pmod_loc, env, Not_allowed_in_functor_body));
      if !Clflags.principal then Ctype.begin_def ();
      let exp = Typecore.type_exp env sexp in
      if !Clflags.principal then begin
        Ctype.end_def ();
        Ctype.generalize_structure exp.exp_type
      end;
      let mty =
        match Ctype.expand_head env exp.exp_type with
          {desc = Tpackage (p, nl, tl)} ->
            if List.exists (fun t -> Ctype.free_variables t <> []) tl then
              raise (Error (smod.pmod_loc, env,
                            Incomplete_packed_module exp.exp_type));
            if !Clflags.principal &&
              not (Typecore.generalizable (Btype.generic_level-1) exp.exp_type)
            then
              Location.prerr_warning smod.pmod_loc
                (Warnings.Not_principal "this module unpacking");
            modtype_of_package env smod.pmod_loc p nl tl
        | {desc = Tvar _} ->
            raise (Typecore.Error
                     (smod.pmod_loc, env, Typecore.Cannot_infer_signature))
        | _ ->
            raise (Error(smod.pmod_loc, env, Not_a_packed_module exp.exp_type))
      in
      rm { mod_desc = Tmod_unpack(exp, mty);
           mod_type = mty;
           mod_env = env;
           mod_attributes = smod.pmod_attributes;
           mod_loc = smod.pmod_loc }
  | Pmod_extension (s, _arg) ->
      raise (Error (s.loc, env, Extension s.txt))

and type_structure ?(toplevel = false) funct_body anchor env sstr scope =
  let type_names = ref StringSet.empty
  and module_names = ref StringSet.empty
  and modtype_names = ref StringSet.empty in
  let rec type_struct env sstr =
    let previous_saved_types = Cmt_format.get_saved_types () in
    Ctype.init_def(Ident.current_time());
    match sstr with
      [] ->
        ([], [], env)
      | pstr :: srem ->
          let loc = pstr.pstr_loc in
          let mk desc =
            let str = { str_desc = desc; str_loc = loc; str_env = env } in
            Cmt_format.set_saved_types (Cmt_format.Partial_structure_item str :: previous_saved_types);
            str
          in
            match pstr.pstr_desc with
              | Pstr_eval (sexpr, attrs) ->
                  let expr = Typecore.type_expression env sexpr in
                  let item = mk (Tstr_eval (expr, attrs)) in
                  let (str_rem, sig_rem, final_env) = type_struct env srem in
                  (item :: str_rem, sig_rem, final_env)
              | Pstr_value(rec_flag, sdefs) ->
        let scope =
          match rec_flag with
          | Recursive -> Some (Annot.Idef {scope with
                                 Location.loc_start = loc.Location.loc_start})
          | Nonrecursive ->
              let start = match srem with
                | [] -> loc.Location.loc_end
                | {pstr_loc = loc2} :: _ -> loc2.Location.loc_start
              in Some (Annot.Idef {scope with Location.loc_start = start})
        in
        let (defs, newenv) =
          Typecore.type_binding env rec_flag sdefs scope in
        let item = mk (Tstr_value(rec_flag, defs)) in
        let (str_rem, sig_rem, final_env) = type_struct newenv srem in
        let bound_idents = let_bound_idents defs in
        (* Note: Env.find_value does not trigger the value_used event. Values
           will be marked as being used during the signature inclusion test. *)
        let make_sig_value id =
          Sig_value(id, Env.find_value (Pident id) newenv) in
        (item :: str_rem,
         map_end make_sig_value bound_idents sig_rem,
         final_env)
    | Pstr_primitive sdesc ->
        let (desc, newenv) = Typedecl.transl_value_decl env loc sdesc in
        let item = mk (Tstr_primitive desc) in
        let (str_rem, sig_rem, final_env) = type_struct newenv srem in
        (item :: str_rem, Sig_value(desc.val_id, desc.val_val) :: sig_rem, final_env)
    | Pstr_type sdecls ->
        List.iter
          (fun decl -> check "type" loc type_names decl.ptype_name.txt)
          sdecls;
        let (decls, newenv) = Typedecl.transl_type_decl env sdecls in
        let item = mk (Tstr_type decls) in
        let newenv' =
          enrich_type_decls anchor decls env newenv in
        let (str_rem, sig_rem, final_env) = type_struct newenv' srem in
        (item :: str_rem,
         map_rec'' (fun rs info -> Sig_type(info.typ_id, info.typ_type, rs))
           decls sig_rem,
         final_env)
    | Pstr_exception sarg ->
        let (arg, decl, newenv) = Typedecl.transl_exception env sarg in
        let item = mk (Tstr_exception arg) in
        let (str_rem, sig_rem, final_env) = type_struct newenv srem in
        (item :: str_rem,
         Sig_exception(arg.cd_id, decl) :: sig_rem,
         final_env)
    | Pstr_exn_rebind(name, longid, attrs) ->
        let (path, arg) = Typedecl.transl_exn_rebind env loc longid.txt in
        let (id, newenv) = Env.enter_exception name.txt arg env in
        let item = mk (Tstr_exn_rebind(id, name, path, longid, attrs)) in
        let (str_rem, sig_rem, final_env) = type_struct newenv srem in
        (item :: str_rem,
         Sig_exception(id, arg) :: sig_rem,
         final_env)
    | Pstr_module {pmb_name = name; pmb_expr = smodl; pmb_attributes = attrs} ->
        check "module" loc module_names name.txt;
        let modl =
          type_module true funct_body (anchor_submodule name.txt anchor) env
            smodl in
        let mty = enrich_module_type anchor name.txt modl.mod_type env in
        let (id, newenv) = Env.enter_module name.txt mty env in
        let item = mk
            (Tstr_module
               {
                mb_id=id;
                mb_name=name;
                mb_expr=modl;
                mb_attributes=attrs;
               }
            )
        in
        let (str_rem, sig_rem, final_env) = type_struct newenv srem in
        (item :: str_rem,
         Sig_module(id, modl.mod_type, Trec_not) :: sig_rem,
         final_env)
    | Pstr_recmodule sbind ->
        let sbind =
          List.map
            (function
              | {pmb_name = name; pmb_expr = {pmod_desc=Pmod_constraint(expr, typ)}; pmb_attributes = attrs} ->
                  name, typ, expr, attrs
              | mb ->
                  raise (Error (mb.pmb_expr.pmod_loc, env, Recursive_module_require_explicit_type))
            )
            sbind
        in
        List.iter
          (fun (name, _, _, _) -> check "module" loc module_names name.txt)
          sbind;
        let (decls, newenv) =
          transl_recmodule_modtypes loc env
            (List.map (fun (name, smty, smodl, attrs) -> {pmd_name=name; pmd_type=smty; pmd_attributes=attrs}) sbind) in
        let bindings1 =
          List.map2
            (fun {md_id=id; md_type=mty} (name, _, smodl, attrs) ->
              let modl =
                type_module true funct_body (anchor_recmodule id anchor) newenv
                  smodl in
              let mty' =
                enrich_module_type anchor (Ident.name id) modl.mod_type newenv
              in
              (id, name, mty, modl, mty', attrs))
           decls sbind in
        let bindings2 =
          check_recmodule_inclusion newenv bindings1 in
        let item = mk (Tstr_recmodule bindings2) in
        let (str_rem, sig_rem, final_env) = type_struct newenv srem in
        (item :: str_rem,
         map_rec (fun rs mb -> Sig_module(mb.mb_id, mb.mb_expr.mod_type, rs))
                 bindings2 sig_rem,
         final_env)
    | Pstr_modtype pmtd ->
        (* check that it is non-abstract *)
        let newenv, mtd, sg =
          transl_modtype_decl modtype_names env loc pmtd
        in
        let (str_rem, sig_rem, final_env) = type_struct newenv srem in
        mk (Tstr_modtype mtd) :: str_rem,
        sg :: sig_rem,
        final_env
    | Pstr_open (ovf, lid, attrs) ->
        let (path, newenv) = type_open ovf ~toplevel env loc lid in
        let item = mk (Tstr_open (ovf, path, lid, attrs)) in
        let (str_rem, sig_rem, final_env) = type_struct newenv srem in
        (item :: str_rem, sig_rem, final_env)
    | Pstr_class cl ->
         List.iter
           (fun {pci_name = name} -> check "type" loc type_names name.txt)
           cl;
        let (classes, new_env) = Typeclass.class_declarations env cl in
        let item =
          mk
            (Tstr_class
               (List.map (fun (i, _, d, _,_,_,_,_,_, s, m, c) ->
                 let vf = if d.cty_new = None then Virtual else Concrete in
                 (* (i, s, m, c, vf) *) (c, m, vf)) classes))
(* TODO: check with Jacques why this is here
           Tstr_class_type
           (List.map (fun (_,_, i, d, _,_,_,_,_,_,c) -> (i, c)) classes) ::
         Tstr_type
           (List.map (fun (_,_,_,_, i, d, _,_,_,_,_) -> (i, d)) classes) ::
         Tstr_type
           (List.map (fun (_,_,_,_,_,_, i, d, _,_,_) -> (i, d)) classes) ::
*)
        in
        let (str_rem, sig_rem, final_env) = type_struct new_env srem in
        (item :: str_rem,
         List.flatten
           (map_rec
              (fun rs (i, _, d, i', d', i'', d'', i''', d''', _, _, _) ->
                [Sig_class(i, d, rs);
                 Sig_class_type(i', d', rs);
                 Sig_type(i'', d'', rs);
                 Sig_type(i''', d''', rs)])
              classes [sig_rem]),
         final_env)
    | Pstr_class_type cl ->
        List.iter
          (fun {pci_name = name} -> check "type" loc type_names name.txt)
          cl;
        let (classes, new_env) = Typeclass.class_type_declarations env cl in
        let item =
          mk
            (Tstr_class_type
               (List.map (fun (i, i_loc, d, _, _, _, _, c) ->
                 (i, i_loc, c)) classes))
(*  TODO: check with Jacques why this is here
       Tstr_type
           (List.map (fun (_, _, i, d, _, _) -> (i, d)) classes) ::
         Tstr_type
           (List.map (fun (_, _, _, _, i, d) -> (i, d)) classes) :: *)
        in
        let (str_rem, sig_rem, final_env) = type_struct new_env srem in
        (item :: str_rem,
         List.flatten
           (map_rec
              (fun rs (i, _, d, i', d', i'', d'', _) ->
                 [Sig_class_type(i, d, rs);
                  Sig_type(i', d', rs);
                  Sig_type(i'', d'', rs)])
              classes [sig_rem]),
         final_env)
    | Pstr_include (smodl, attrs) ->
        let modl = type_module true funct_body None env smodl in
        (* Rename all identifiers bound by this signature to avoid clashes *)
        let sg = Subst.signature Subst.identity
                   (extract_sig_open env smodl.pmod_loc modl.mod_type) in
        List.iter
          (check_sig_item type_names module_names modtype_names loc) sg;
        let new_env = Env.add_signature sg env in
<<<<<<< HEAD
        let item = mk (Tstr_include (modl, bound_value_identifiers sg, attrs)) in
=======
        let item = mk (Tstr_include (modl, sg)) in
>>>>>>> cdd43f28
        let (str_rem, sig_rem, final_env) = type_struct new_env srem in
        (item :: str_rem,
         sg @ sig_rem,
         final_env)
    | Pstr_extension ((s, _), _) ->
        raise (Error (s.loc, env, Extension s.txt))
    | Pstr_attribute x ->
        let (str_rem, sig_rem, final_env) = type_struct env srem in
        mk (Tstr_attribute x) :: str_rem, sig_rem, final_env
  in
  if !Clflags.annotations then
    (* moved to genannot *)
    List.iter (function {pstr_loc = l} -> Stypes.record_phrase l) sstr;
  let previous_saved_types = Cmt_format.get_saved_types () in
  let (items, sg, final_env) = type_struct env sstr in
  let str = { str_items = items; str_type = sg; str_final_env = final_env } in
  Cmt_format.set_saved_types
    (Cmt_format.Partial_structure str :: previous_saved_types);
  str, sg, final_env

let type_toplevel_phrase env s = type_structure ~toplevel:true false None env s Location.none
let type_module = type_module true false None
let type_structure = type_structure false None

(* Normalize types in a signature *)

let rec normalize_modtype env = function
    Mty_ident p -> ()
  | Mty_signature sg -> normalize_signature env sg
  | Mty_functor(id, param, body) -> normalize_modtype env body

and normalize_signature env = List.iter (normalize_signature_item env)

and normalize_signature_item env = function
    Sig_value(id, desc) -> Ctype.normalize_type env desc.val_type
  | Sig_module(id, mty, _) -> normalize_modtype env mty
  | _ -> ()

(* Simplify multiple specifications of a value or an exception in a signature.
   (Other signature components, e.g. types, modules, etc, are checked for
   name uniqueness.)  If multiple specifications with the same name,
   keep only the last (rightmost) one. *)

let rec simplify_modtype mty =
  match mty with
    Mty_ident path -> mty
  | Mty_functor(id, arg, res) -> Mty_functor(id, arg, simplify_modtype res)
  | Mty_signature sg -> Mty_signature(simplify_signature sg)

and simplify_signature sg =
  let rec simplif val_names exn_names res = function
    [] -> res
  | (Sig_value(id, descr) as component) :: sg ->
      let name = Ident.name id in
      simplif (StringSet.add name val_names) exn_names
              (if StringSet.mem name val_names then res else component :: res)
              sg
  | (Sig_exception(id, decl) as component) :: sg ->
      let name = Ident.name id in
      simplif val_names (StringSet.add name exn_names)
              (if StringSet.mem name exn_names then res else component :: res)
              sg
  | Sig_module(id, mty, rs) :: sg ->
      simplif val_names exn_names
              (Sig_module(id, simplify_modtype mty, rs) :: res) sg
  | component :: sg ->
      simplif val_names exn_names (component :: res) sg
  in
    simplif StringSet.empty StringSet.empty [] (List.rev sg)

(* Extract the module type of a module expression *)

let type_module_type_of env smod =
  let tmty =
    match smod.pmod_desc with
    | Pmod_ident lid -> (* turn off strengthening in this case *)
        let (path, mty) = Typetexp.find_module env smod.pmod_loc lid.txt in
        rm { mod_desc = Tmod_ident (path, lid);
             mod_type = mty;
             mod_env = env;
             mod_attributes = smod.pmod_attributes;
             mod_loc = smod.pmod_loc }
    | _ -> type_module env smod in
  let mty = tmty.mod_type in
  (* PR#5037: clean up inferred signature to remove duplicate specs *)
  let mty = simplify_modtype mty in
  (* PR#5036: must not contain non-generalized type variables *)
  if not (closed_modtype mty) then
    raise(Error(smod.pmod_loc, env, Non_generalizable_module mty));
  tmty, mty

(* For Typecore *)

let rec get_manifest_types = function
    [] -> []
  | Sig_type (id, {type_params=[]; type_manifest=Some ty}, _) :: rem ->
      (Ident.name id, ty) :: get_manifest_types rem
  | _ :: rem -> get_manifest_types rem

let type_package env m p nl tl =
  (* Same as Pexp_letmodule *)
  (* remember original level *)
  let lv = Ctype.get_current_level () in
  Ctype.begin_def ();
  Ident.set_current_time lv;
  let context = Typetexp.narrow () in
  let modl = type_module env m in
  Ctype.init_def(Ident.current_time());
  Typetexp.widen context;
  let (mp, env) =
    match modl.mod_desc with
      Tmod_ident (mp,_) -> (mp, env)
    | _ ->
      let (id, new_env) = Env.enter_module "%M" modl.mod_type env in
      (Pident id, new_env)
  in
  let rec mkpath mp = function
    | Lident name -> Pdot(mp, name, nopos)
    | Ldot (m, name) -> Pdot(mkpath mp m, name, nopos)
    | _ -> assert false
  in
  let tl' =
    List.map (fun name -> Ctype.newconstr (mkpath mp name) []) nl in
  (* go back to original level *)
  Ctype.end_def ();
  if nl = [] then
    (wrap_constraint env modl (Mty_ident p) Tmodtype_implicit, [])
  else let mty = modtype_of_package env modl.mod_loc p nl tl' in
  List.iter2
    (fun n ty ->
      try Ctype.unify env ty (Ctype.newvar ())
      with Ctype.Unify _ ->
        raise (Error(m.pmod_loc, env, Scoping_pack (n,ty))))
    nl tl';
  (wrap_constraint env modl mty Tmodtype_implicit, tl')

(* Fill in the forward declarations *)
let () =
  Typecore.type_module := type_module;
  Typetexp.transl_modtype_longident := transl_modtype_longident;
  Typetexp.transl_modtype := transl_modtype;
  Typecore.type_open := type_open;
  Typecore.type_package := type_package;
  type_module_type_of_fwd := type_module_type_of

(* Typecheck an implementation file *)

let type_implementation sourcefile outputprefix modulename initial_env ast =
  Cmt_format.set_saved_types [];
  try
  Typecore.reset_delayed_checks ();
  let (str, sg, finalenv) =
    type_structure initial_env ast (Location.in_file sourcefile) in
  let simple_sg = simplify_signature sg in
  if !Clflags.print_types then begin
    Printtyp.wrap_printing_env initial_env
      (fun () -> fprintf std_formatter "%a@." Printtyp.signature simple_sg);
    (str, Tcoerce_none)   (* result is ignored by Compile.implementation *)
  end else begin
    let sourceintf =
      Misc.chop_extension_if_any sourcefile ^ !Config.interface_suffix in
    if Sys.file_exists sourceintf then begin
      let intf_file =
        try
          find_in_path_uncap !Config.load_path (modulename ^ ".cmi")
        with Not_found ->
          raise(Error(Location.in_file sourcefile, Env.empty,
                      Interface_not_compiled sourceintf)) in
      let dclsig = Env.read_signature modulename intf_file in
      let coercion = Includemod.compunit sourcefile sg intf_file dclsig in
      Typecore.force_delayed_checks ();
      (* It is important to run these checks after the inclusion test above,
         so that value declarations which are not used internally but exported
         are not reported as being unused. *)
      Cmt_format.save_cmt (outputprefix ^ ".cmt") modulename
        (Cmt_format.Implementation str) (Some sourcefile) initial_env None;
      (str, coercion)
    end else begin
      check_nongen_schemes finalenv str.str_items;
      normalize_signature finalenv simple_sg;
      let coercion =
        Includemod.compunit sourcefile sg
                            "(inferred signature)" simple_sg in
      Typecore.force_delayed_checks ();
      (* See comment above. Here the target signature contains all
         the value being exported. We can still capture unused
         declarations like "let x = true;; let x = 1;;", because in this
         case, the inferred signature contains only the last declaration. *)
      if not !Clflags.dont_write_files then begin
        let sg =
          Env.save_signature simple_sg modulename (outputprefix ^ ".cmi") in
        Cmt_format.save_cmt  (outputprefix ^ ".cmt") modulename
          (Cmt_format.Implementation str)
          (Some sourcefile) initial_env (Some sg);
      end;
      (str, coercion)
    end
    end
  with e ->
    Cmt_format.save_cmt  (outputprefix ^ ".cmt") modulename
      (Cmt_format.Partial_implementation
         (Array.of_list (Cmt_format.get_saved_types ())))
      (Some sourcefile) initial_env None;
    raise e


let save_signature modname tsg outputprefix source_file initial_env cmi =
  Cmt_format.save_cmt  (outputprefix ^ ".cmti") modname
    (Cmt_format.Interface tsg) (Some source_file) initial_env (Some cmi)

(* "Packaging" of several compilation units into one unit
   having them as sub-modules.  *)

let rec package_signatures subst = function
    [] -> []
  | (name, sg) :: rem ->
      let sg' = Subst.signature subst sg in
      let oldid = Ident.create_persistent name
      and newid = Ident.create name in
      Sig_module(newid, Mty_signature sg', Trec_not) ::
      package_signatures (Subst.add_module oldid (Pident newid) subst) rem

let package_units objfiles cmifile modulename =
  (* Read the signatures of the units *)
  let units =
    List.map
      (fun f ->
         let pref = chop_extensions f in
         let modname = String.capitalize(Filename.basename pref) in
         let sg = Env.read_signature modname (pref ^ ".cmi") in
         if Filename.check_suffix f ".cmi" &&
            not(Mtype.no_code_needed_sig Env.initial sg)
         then raise(Error(Location.none, Env.empty,
                          Implementation_is_required f));
         (modname, Env.read_signature modname (pref ^ ".cmi")))
      objfiles in
  (* Compute signature of packaged unit *)
  Ident.reinit();
  let sg = package_signatures Subst.identity units in
  (* See if explicit interface is provided *)
  let prefix = chop_extension_if_any cmifile in
  let mlifile = prefix ^ !Config.interface_suffix in
  if Sys.file_exists mlifile then begin
    if not (Sys.file_exists cmifile) then begin
      raise(Error(Location.in_file mlifile, Env.empty,
                  Interface_not_compiled mlifile))
    end;
    let dclsig = Env.read_signature modulename cmifile in
    Cmt_format.save_cmt  (prefix ^ ".cmt") modulename
      (Cmt_format.Packed (sg, objfiles)) None Env.initial None ;
    Includemod.compunit "(obtained by packing)" sg mlifile dclsig
  end else begin
    (* Determine imports *)
    let unit_names = List.map fst units in
    let imports =
      List.filter
        (fun (name, crc) -> not (List.mem name unit_names))
        (Env.imported_units()) in
    (* Write packaged signature *)
    if not !Clflags.dont_write_files then begin
      let sg =
        Env.save_signature_with_imports sg modulename
          (prefix ^ ".cmi") imports in
      Cmt_format.save_cmt (prefix ^ ".cmt")  modulename
        (Cmt_format.Packed (sg, objfiles)) None Env.initial (Some sg)
    end;
    Tcoerce_none
  end

(* Error report *)

open Printtyp

let report_error ppf = function
    Cannot_apply mty ->
      fprintf ppf
        "@[This module is not a functor; it has type@ %a@]" modtype mty
  | Not_included errs ->
      fprintf ppf
        "@[<v>Signature mismatch:@ %a@]" Includemod.report_error errs
  | Cannot_eliminate_dependency mty ->
      fprintf ppf
        "@[This functor has type@ %a@ \
           The parameter cannot be eliminated in the result type.@  \
           Please bind the argument to a module identifier.@]" modtype mty
  | Signature_expected -> fprintf ppf "This module type is not a signature"
  | Structure_expected mty ->
      fprintf ppf
        "@[This module is not a structure; it has type@ %a" modtype mty
  | With_no_component lid ->
      fprintf ppf
        "@[The signature constrained by `with' has no component named %a@]"
        longident lid
  | With_mismatch(lid, explanation) ->
      fprintf ppf
        "@[<v>\
           @[In this `with' constraint, the new definition of %a@ \
             does not match its original definition@ \
             in the constrained signature:@]@ \
           %a@]"
        longident lid Includemod.report_error explanation
  | Repeated_name(kind, name) ->
      fprintf ppf
        "@[Multiple definition of the %s name %s.@ \
           Names must be unique in a given structure or signature.@]" kind name
  | Non_generalizable typ ->
      fprintf ppf
        "@[The type of this expression,@ %a,@ \
           contains type variables that cannot be generalized@]" type_scheme typ
  | Non_generalizable_class (id, desc) ->
      fprintf ppf
        "@[The type of this class,@ %a,@ \
           contains type variables that cannot be generalized@]"
        (class_declaration id) desc
  | Non_generalizable_module mty ->
      fprintf ppf
        "@[The type of this module,@ %a,@ \
           contains type variables that cannot be generalized@]" modtype mty
  | Implementation_is_required intf_name ->
      fprintf ppf
        "@[The interface %a@ declares values, not just types.@ \
           An implementation must be provided.@]"
        Location.print_filename intf_name
  | Interface_not_compiled intf_name ->
      fprintf ppf
        "@[Could not find the .cmi file for interface@ %a.@]"
        Location.print_filename intf_name
  | Not_allowed_in_functor_body ->
      fprintf ppf
        "This kind of expression is not allowed within the body of a functor."
  | With_need_typeconstr ->
      fprintf ppf
        "Only type constructors with identical parameters can be substituted."
  | Not_a_packed_module ty ->
      fprintf ppf
        "This expression is not a packed module. It has type@ %a"
        type_expr ty
  | Incomplete_packed_module ty ->
      fprintf ppf
        "The type of this packed module contains variables:@ %a"
        type_expr ty
  | Scoping_pack (lid, ty) ->
      fprintf ppf
        "The type %a in this module cannot be exported.@ " longident lid;
      fprintf ppf
        "Its type contains local dependencies:@ %a" type_expr ty
  | Extension s ->
      fprintf ppf "Uninterpreted extension '%s'." s
  | Recursive_module_require_explicit_type ->
      fprintf ppf "Recursive modules require an explicit module type."

let report_error env ppf err =
  Printtyp.wrap_printing_env env (fun () -> report_error ppf err)<|MERGE_RESOLUTION|>--- conflicted
+++ resolved
@@ -1211,11 +1211,7 @@
         List.iter
           (check_sig_item type_names module_names modtype_names loc) sg;
         let new_env = Env.add_signature sg env in
-<<<<<<< HEAD
-        let item = mk (Tstr_include (modl, bound_value_identifiers sg, attrs)) in
-=======
-        let item = mk (Tstr_include (modl, sg)) in
->>>>>>> cdd43f28
+        let item = mk (Tstr_include (modl, sg, attrs)) in
         let (str_rem, sig_rem, final_env) = type_struct new_env srem in
         (item :: str_rem,
          sg @ sig_rem,
