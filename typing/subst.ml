--- conflicted
+++ resolved
@@ -161,11 +161,7 @@
       && field_kind_repr k <> Fabsent && (repr ty).level < generic_level ->
       (* do not copy the type of self when it is not generalized *)
       ty
-<<<<<<< HEAD
-(* cannot do it, since it would omit subsitution
-=======
 (* cannot do it, since it would omit substitution
->>>>>>> 0d68080b
   | Tvariant row when not (static_row row) ->
       ty
 *)
@@ -201,13 +197,9 @@
                  ref (match !name with
                         None -> None
                       | Some (p, tl) ->
-<<<<<<< HEAD
-                          Some (type_path s p, List.map (typexp s) tl)))
-=======
                          if to_subst_by_type_function s p
                          then None
                          else Some (type_path s p, List.map (typexp s) tl)))
->>>>>>> 0d68080b
       | Tvariant row ->
           let row = row_repr row in
           let more = repr row.row_more in
