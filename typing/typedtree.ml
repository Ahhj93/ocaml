--- conflicted
+++ resolved
@@ -64,14 +64,9 @@
    }
 
 and exp_extra =
-<<<<<<< HEAD
   | Texp_constraint of core_type
   | Texp_coerce of core_type option * core_type
-  | Texp_open of Path.t * Longident.t loc * Env.t
-=======
-  | Texp_constraint of core_type option * core_type option
   | Texp_open of override_flag * Path.t * Longident.t loc * Env.t
->>>>>>> 7334bb02
   | Texp_poly of core_type option
   | Texp_newtype of string
 
@@ -211,7 +206,6 @@
   }
 
 and structure_item_desc =
-<<<<<<< HEAD
     Tstr_eval of expression * attributes
   | Tstr_value of rec_flag * value_binding list
   | Tstr_primitive of value_description
@@ -221,19 +215,7 @@
   | Tstr_module of module_binding
   | Tstr_recmodule of module_binding list
   | Tstr_modtype of module_type_declaration
-  | Tstr_open of Path.t * Longident.t loc * attribute list
-=======
-    Tstr_eval of expression
-  | Tstr_value of rec_flag * (pattern * expression) list
-  | Tstr_primitive of Ident.t * string loc * value_description
-  | Tstr_type of (Ident.t * string loc * type_declaration) list
-  | Tstr_exception of Ident.t * string loc * exception_declaration
-  | Tstr_exn_rebind of Ident.t * string loc * Path.t * Longident.t loc
-  | Tstr_module of Ident.t * string loc * module_expr
-  | Tstr_recmodule of (Ident.t * string loc * module_type * module_expr) list
-  | Tstr_modtype of Ident.t * string loc * module_type
-  | Tstr_open of override_flag * Path.t * Longident.t loc
->>>>>>> 7334bb02
+  | Tstr_open of override_flag * Path.t * Longident.t loc * attribute list
   | Tstr_class of (class_declaration * string list * virtual_flag) list
   | Tstr_class_type of (Ident.t * string loc * class_type_declaration) list
   | Tstr_include of module_expr * Ident.t list * attribute list
@@ -287,25 +269,14 @@
     sig_loc: Location.t }
 
 and signature_item_desc =
-<<<<<<< HEAD
     Tsig_value of value_description
   | Tsig_type of type_declaration list
   | Tsig_exception of constructor_declaration
   | Tsig_module of module_declaration
   | Tsig_recmodule of module_declaration list
   | Tsig_modtype of module_type_declaration
-  | Tsig_open of Path.t * Longident.t loc * attribute list
+  | Tsig_open of override_flag * Path.t * Longident.t loc * attribute list
   | Tsig_include of module_type * Types.signature * attribute list
-=======
-    Tsig_value of Ident.t * string loc * value_description
-  | Tsig_type of (Ident.t * string loc * type_declaration) list
-  | Tsig_exception of Ident.t * string loc * exception_declaration
-  | Tsig_module of Ident.t * string loc * module_type
-  | Tsig_recmodule of (Ident.t * string loc * module_type) list
-  | Tsig_modtype of Ident.t * string loc * modtype_declaration
-  | Tsig_open of override_flag * Path.t * Longident.t loc
-  | Tsig_include of module_type * Types.signature
->>>>>>> 7334bb02
   | Tsig_class of class_description list
   | Tsig_class_type of class_type_declaration list
   | Tsig_attribute of attribute
