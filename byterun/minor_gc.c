/**************************************************************************/
/*                                                                        */
/*                                 OCaml                                  */
/*                                                                        */
/*              Damien Doligez, projet Para, INRIA Rocquencourt           */
/*                                                                        */
/*   Copyright 1996 Institut National de Recherche en Informatique et     */
/*     en Automatique.                                                    */
/*                                                                        */
/*   All rights reserved.  This file is distributed under the terms of    */
/*   the GNU Lesser General Public License version 2.1, with the          */
/*   special exception on linking described in the file LICENSE.          */
/*                                                                        */
/**************************************************************************/

#define CAML_INTERNALS

#include <string.h>
#include <stdio.h>

#include "caml/addrmap.h"
#include "caml/config.h"
#include "caml/custom.h"
#include "caml/domain.h"
#include "caml/eventlog.h"
#include "caml/fail.h"
#include "caml/fiber.h"
#include "caml/finalise.h"
#include "caml/gc.h"
#include "caml/gc_ctrl.h"
#include "caml/major_gc.h"
#include "caml/memory.h"
#include "caml/minor_gc.h"
#include "caml/misc.h"
#include "caml/mlvalues.h"
#include "caml/platform.h"
#include "caml/roots.h"
#include "caml/shared_heap.h"
#include "caml/signals.h"
#include "caml/weak.h"

extern value caml_ephe_none; /* See weak.c */
struct generic_table CAML_TABLE_STRUCT(char);

static atomic_intnat domains_in_minor_gc_count;
static atomic_intnat domains_finished_remembered_set;
static struct domain* domains_in_minor_gc[Max_domains];

static atomic_uintnat caml_minor_cycles_started = 0;

/* [sz] and [rsv] are numbers of entries */
static void alloc_generic_table (struct generic_table *tbl, asize_t sz,
                                 asize_t rsv, asize_t element_size)
{
  void *new_table;

  tbl->size = sz;
  tbl->reserve = rsv;
  new_table = (void *) caml_stat_alloc_noexc((tbl->size + tbl->reserve) *
                                             element_size);
  if (new_table == NULL) caml_fatal_error ("Fatal error: not enough memory\n");
  if (tbl->base != NULL) caml_stat_free (tbl->base);
  tbl->base = new_table;
  tbl->ptr = tbl->base;
  tbl->threshold = tbl->base + tbl->size * element_size;
  tbl->limit = tbl->threshold;
  tbl->end = tbl->base + (tbl->size + tbl->reserve) * element_size;
}

void caml_alloc_table (struct caml_ref_table *tbl, asize_t sz, asize_t rsv)
{
  alloc_generic_table ((struct generic_table *) tbl, sz, rsv, sizeof (value *));
}

static void reset_table (struct generic_table *tbl)
{
  tbl->size = 0;
  tbl->reserve = 0;
  if (tbl->base != NULL) caml_stat_free (tbl->base);
  tbl->base = tbl->ptr = tbl->threshold = tbl->limit = tbl->end = NULL;
}

static void clear_table (struct generic_table *tbl)
{
    tbl->ptr = tbl->base;
    tbl->limit = tbl->threshold;
}

struct caml_minor_tables* caml_alloc_minor_tables()
{
  struct caml_minor_tables *r =
      caml_stat_alloc_noexc(sizeof(struct caml_minor_tables));
  if(r != NULL)
    memset(r, 0, sizeof(*r));
  return r;
}

void reset_minor_tables(struct caml_minor_tables* r)
{
  reset_table((struct generic_table *)&r->major_ref);
  reset_table((struct generic_table *)&r->ephe_ref);
  reset_table((struct generic_table *)&r->custom);
#ifdef DEBUG
  reset_table((struct generic_table *)&r->minor_ref);
#endif
}

void caml_free_minor_tables(struct caml_minor_tables* r)
{
  CAMLassert(r->major_ref.ptr == r->major_ref.base);

  reset_minor_tables(r);
  caml_stat_free(r);
}

#ifdef DEBUG
extern int caml_debug_is_minor(value val) {
  return Is_minor(val);
}

extern int caml_debug_is_major(value val) {
  return Is_block(val) && !Is_minor(val);
}
#endif

void caml_set_minor_heap_size (asize_t wsize)
{
  caml_domain_state* domain_state = Caml_state;
  struct caml_minor_tables *r = domain_state->minor_tables;
  if (domain_state->young_ptr != domain_state->young_end) caml_minor_collection ();

  if(caml_reallocate_minor_heap(wsize) < 0) {
    caml_fatal_error("Fatal error: No memory for minor heap");
  }

  reset_minor_tables(r);
}

//*****************************************************************************

struct oldify_state {
  value todo_list;
  uintnat live_bytes;
  struct domain* promote_domain;
};

static value alloc_shared(mlsize_t wosize, tag_t tag)
{
  void* mem = caml_shared_try_alloc(Caml_state->shared_heap, wosize, tag,
                                    0 /* not pinned */);
  Caml_state->allocated_words += Whsize_wosize(wosize);
  if (mem == NULL) {
    caml_fatal_error("allocation failure during minor GC");
  }
  return Val_hp(mem);
}

static inline int is_in_interval (value v, char* low_closed, char* high_open)
{
  return low_closed <= (char*)v && (char*)v < high_open;
}

static inline void log_gc_value(const char* prefix, value v)
{
  if (Is_block(v)) {
    header_t hd = Hd_val(v);
    int sz = Wosize_hd (hd);
    caml_gc_log("%s 0x%lx hd=0x%lx tag=%d sz=%d", prefix, v, hd, Tag_val(v), sz);
  } else {
    caml_gc_log("%s not block 0x%lx", prefix, v);
  }
}

#define Color_hd(v) ((color_t)(((v) >> 8) & 3))

int get_header_val(value v) {
  if( caml_domain_alone() ) {
    return Hd_val(v);
  } else {
    header_t hd = atomic_load_explicit(Hp_atomic_val(v), memory_order_relaxed);

    if ( Wosize_hd(hd) == 0 && Color_hd(hd) == 1 ) {
      while( atomic_load_explicit(Hp_atomic_val(v), memory_order_acquire) != 0 ) {}
      return 0;
    }

    return hd;
  }
}

static inline void spin_on_header(value v) {
  while( atomic_load(Hp_atomic_val(v)) != 0 ) {}
}

static int try_update_object_header(value v, value *p, value result, mlsize_t infix_offset) {
  int success = 0;

  if( caml_domain_alone() ) {
    *Hp_val (v) = 0;
    Op_val(v)[0] = result;
    success = 1;
  } else {
    header_t hd = atomic_load(Hp_atomic_val(v));
    if( hd == 0 ) {
      // in this case this has been updated by another domain, throw away result
      // and return the one in the object
      result = Op_val(v)[0];
    } else if ( Wosize_hd(hd) == 0 && Color_hd(hd) == 1 ) {
      // here we've caught a domain in the process of moving a minor heap object
      // we need to wait for it to finish
      // TODO: Probably a better spinlock needed here though doesn't happen often
      spin_on_header(v);
      // Also throw away result and use the one from the other domain
      result = Op_val(v)[0];
    } else {
      // Here the header is neither zero nor an in-progress update
      header_t desired_hd = 1 << 8; // set the lowest color bit - this should probably be in a macro
      if( atomic_compare_exchange_strong(Hp_atomic_val(v), &hd, desired_hd) ) {
        // Success
        // Now we can write the forwarding pointer
        atomic_store_explicit(Op_atomic_val(v), result, memory_order_relaxed);
        // And can update the header too
        atomic_store_explicit(Hp_atomic_val(v), 0, memory_order_relaxed);
        // Let the caller know we were responsible for the update
        success = 1;
      } else {
        // We were sniped by another domain, spin for that to complete then
        // throw away result and use the one from the other domain
        spin_on_header(v);
        result = Op_val(v)[0];
      }
    }
  }

  *p = result + infix_offset;
  return success;
}

/* If [*v] is an [Infix_tag] object, [v] is updated to point to the first
 * object in the block. */
static inline void resolve_infix_val (value* v)
{
  int offset = 0;
  if (get_header_val(*v) == Infix_tag) {
    offset = Infix_offset_val(*v);
    CAMLassert (offset > 0);
    *v -= offset;
  }
}

/* Note that the tests on the tag depend on the fact that Infix_tag,
   Forward_tag, and No_scan_tag are contiguous. */
static void oldify_one (void* st_v, value v, value *p)
{
  struct oldify_state* st = st_v;
  value result;
  header_t hd;
  mlsize_t sz, i;
  mlsize_t infix_offset;
  tag_t tag;

  tail_call:
  if (!(Is_block(v) && Is_minor(v))) {
    /* not a minor block */
    *p = v;
    return;
  }

  infix_offset = 0;
  do {
    hd = get_header_val(v);
    if (hd == 0) {
      /* already forwarded, another domain is likely working on this. */
      *p = Op_val(v)[0] + infix_offset;
      return;
    }
    tag = Tag_hd (hd);
    if (tag == Infix_tag) {
      /* Infix header, retry with the real block */
      CAMLassert (infix_offset == 0);
      infix_offset = Infix_offset_hd (hd);
      CAMLassert(infix_offset > 0);
      v -= infix_offset;
    }
  } while (tag == Infix_tag);

  if (tag == Cont_tag) {
    value stack_value = Op_val(v)[0];
    CAMLassert(Wosize_hd(hd) == 1 && infix_offset == 0);
    result = alloc_shared(1, Cont_tag);
    if( try_update_object_header(v, p, result, 0) ) {
      struct stack_info* stk = Ptr_val(stack_value);
      Op_val(result)[0] = Val_ptr(stk);
      if (stk != NULL) {
        caml_scan_stack(&oldify_one, st, stk);
      }
    }
    else
    {
      // Conflict - fix up what we allocated on the major heap
      *Hp_val(result) = Make_header(1, No_scan_tag, global.MARKED);
      #ifdef DEBUG
      Op_val(result)[0] = Val_long(1);
      #endif
    }
  } else if (tag < Infix_tag) {
    value field0;
    sz = Wosize_hd (hd);
    st->live_bytes += Bhsize_hd(hd);
    result = alloc_shared (sz, tag);
    field0 = Op_val(v)[0];
    if( try_update_object_header(v, p, result, infix_offset) ) {
      if (sz > 1){
        Op_val (result)[0] = field0;
        Op_val (result)[1] = st->todo_list;
        st->todo_list = v;
      } else {
        CAMLassert (sz == 1);
        p = Op_val(result);
        v = field0;
        goto tail_call;
      }
    } else {
      // Conflict - fix up what we allocated on the major heap
      *Hp_val(result) = Make_header(sz, No_scan_tag, global.MARKED);
      #ifdef DEBUG
      {
        int c;
        for( c = 0; c < sz ; c++ ) {
          Op_val(result)[c] = Val_long(1);
        }
      }
      #endif
    }

  } else if (tag >= No_scan_tag) {
    sz = Wosize_hd (hd);
    st->live_bytes += Bhsize_hd(hd);
    result = alloc_shared(sz, tag);
    for (i = 0; i < sz; i++) {
      value curr = Op_val(v)[i];
      Op_val (result)[i] = curr;
    }
    CAMLassert (infix_offset == 0);
    if( !try_update_object_header(v, p, result, 0) ) {
      // Conflict
      *Hp_val(result) = Make_header(sz, No_scan_tag, global.MARKED);
      #ifdef DEBUG
      for( i = 0; i < sz ; i++ ) {
        Op_val(result)[i] = Val_long(1);
      }
      #endif
    }
  } else {
    CAMLassert (tag == Forward_tag);
    CAMLassert (infix_offset == 0);

    value f = Forward_val (v);
    tag_t ft = 0;

    if (Is_block (f)) {
      ft = Tag_val (get_header_val(f) == 0 ? Op_val (f)[0] : f);
    }

    if (ft == Forward_tag || ft == Lazy_tag || ft == Double_tag) {
      /* Do not short-circuit the pointer.  Copy as a normal block. */
      CAMLassert (Wosize_hd (hd) == 1);
      st->live_bytes += Bhsize_hd(hd);
      result = alloc_shared (1, Forward_tag);
      if( try_update_object_header(v, p, result, 0) ) {
        p = Op_val (result);
        v = f;
        goto tail_call;
      } else {
        *Hp_val(result) = Make_header(1, No_scan_tag, global.MARKED);
        #ifdef DEBUG
        Op_val(result)[0] = Val_long(1);
        #endif
      }
    } else {
      v = f;                        /* Follow the forwarding */
      goto tail_call;               /*  then oldify. */
    }
  }
}

/* Test if the ephemeron is alive */
/* Care needed with this test. It will only make sense if
   all minor heaps have been promoted
   as the liveness of the keys can only be known at that point */
static inline int ephe_check_alive_data (struct caml_ephe_ref_elt *re)
{
  mlsize_t i;
  value child;

  for (i = CAML_EPHE_FIRST_KEY; i < Wosize_val(re->ephe); i++) {
    child = Op_val(re->ephe)[i];
    if (child != caml_ephe_none
        && Is_block (child) && Is_minor(child)) {
      resolve_infix_val(&child);
      if (get_header_val(child) != 0) {
        /* value not copied to major heap */
        return 0;
      }
    }
  }

  return 1;
}

/* Finish the work that was put off by [oldify_one].
   Note that [oldify_one] itself is called by oldify_mopup, so we
   have to be careful to remove the first entry from the list before
   oldifying its fields. */
static void oldify_mopup (struct oldify_state* st, int do_ephemerons)
{
  value v, new_v, f;
  mlsize_t i;
  caml_domain_state* domain_state =
    st->promote_domain ? st->promote_domain->state : Caml_state;
  struct caml_ephe_ref_table ephe_ref_table = domain_state->minor_tables->ephe_ref;
  struct caml_ephe_ref_elt *re;
  char* young_ptr = domain_state->young_ptr;
  char* young_end = domain_state->young_end;
  int redo = 0;

  while (st->todo_list != 0) {
    v = st->todo_list;                 /* Get the head. */
    /* I'm not convinced we can ever have something in todo_list that was updated
    by another domain, so this assert using get_header_val is probably not
    neccessary */
    CAMLassert (get_header_val(v) == 0);       /* It must be forwarded. */
    new_v = Op_val (v)[0];                /* Follow forward pointer. */
    st->todo_list = Op_val (new_v)[1]; /* Remove from list. */

    f = Op_val (new_v)[0];
    CAMLassert (!Is_debug_tag(f));
    if (Is_block (f) && Is_minor(f)) {
      oldify_one (st, f, Op_val (new_v));
    }
    for (i = 1; i < Wosize_val (new_v); i++){
      f = Op_val (v)[i];
      CAMLassert (!Is_debug_tag(f));
      if (Is_block (f) && Is_minor(f)) {
        oldify_one (st, f, Op_val (new_v) + i);
      } else {
        Op_val (new_v)[i] = f;
      }
    }
    CAMLassert (Wosize_val(new_v));
  }

  /* Oldify the key and data in the minor heap of all ephemerons touched in this
     cycle
    We are doing this to allow concurrent minor collections to resume
    executing mutating code while others are still collecting.
   */
  if( do_ephemerons ) {
    for (re = ephe_ref_table.base;
         re < ephe_ref_table.ptr; re++) {
      value *data = re->offset == CAML_EPHE_DATA_OFFSET
              ? &Ephe_data(re->ephe)
              :  &Op_val(re->ephe)[re->offset];
      if (*data != caml_ephe_none && Is_block(*data) && Is_minor(*data) ) {
        resolve_infix_val(data);
        if (get_header_val(*data) == 0) { /* Value copied to major heap */
          *data = Op_val(*data)[0];
        } else {
          oldify_one(st, *data, data);
          redo = 1; /* oldify_todo_list can still be 0 */
        }
      }
    }
  }

  if (redo) oldify_mopup (st, 1);
}

//*****************************************************************************

CAMLexport value caml_promote(struct domain* domain, value root)
{
  return root;
}

//*****************************************************************************



void caml_empty_minor_heap_domain_finalizers (struct domain* domain, void* unused)
{
  caml_domain_state* domain_state = domain->state;
  struct caml_minor_tables *minor_tables = domain_state->minor_tables;
  struct caml_custom_elt *elt;

  caml_final_update_last_minor(domain);
  /* Run custom block finalisation of dead minor values */
  for (elt = minor_tables->custom.base; elt < minor_tables->custom.ptr; elt++) {
    value v = elt->block;
    if (get_header_val(v) == 0) {
      /* !!caml_adjust_gc_speed(elt->mem, elt->max); */
    } else {
      /* Block will be freed: call finalisation function, if any */
      void (*final_fun)(value) = Custom_ops_val(v)->finalize;
      if (final_fun != NULL) final_fun(v);
    }
  }
}

void caml_empty_minor_heap_domain_clear (struct domain* domain, void* unused)
{
  caml_domain_state* domain_state = domain->state;
  struct caml_minor_tables *minor_tables = domain_state->minor_tables;

  caml_final_empty_young(domain);

  clear_table ((struct generic_table *)&minor_tables->major_ref);
  clear_table ((struct generic_table *)&minor_tables->ephe_ref);
  clear_table ((struct generic_table *)&minor_tables->custom);
#ifdef DEBUG
  clear_table ((struct generic_table *)&minor_tables->minor_ref);
#endif

  asize_t wsize = domain_state->minor_heap_wsz;

  if( domain_state->young_phase == 0 ) {
    domain_state->young_start = (char*)domain_state->young_end;
    domain_state->young_end = (char*)(domain_state->young_start + Bsize_wsize(wsize) / 2);

    domain_state->young_phase = 1;
  } else {
    domain_state->young_end = (char*)(domain_state->young_end - Bsize_wsize(wsize) / 2);
    domain_state->young_start = (char*)(domain_state->young_end - Bsize_wsize(wsize) / 2);

    domain_state->young_phase = 0;
  }

  domain_state->young_limit = domain_state->young_start;
  domain_state->young_ptr = domain_state->young_end;
}

void caml_empty_minor_heap_promote (struct domain* domain, int domains_in_minor_gc_idx, int not_alone)
{
  caml_domain_state* domain_state = domain->state;
  struct caml_minor_tables *self_minor_tables = domain_state->minor_tables;
  unsigned rewrite_successes = 0;
  unsigned rewrite_failures = 0;
  char* young_ptr = domain_state->young_ptr;
  char* young_end = domain_state->young_end;
  uintnat minor_allocated_bytes = young_end - young_ptr;
  struct oldify_state st = {0};
  value **r;
  value **r_new;
  struct caml_ephe_ref_elt *re;
  intnat c, curr_idx;

  st.promote_domain = domain;

  /* TODO: are there any optimizations we can make where we don't need to scan
     when minor heaps can reference each other? */
  uintnat prev_alloc_words = domain_state->allocated_words;

  caml_gc_log ("Minor collection of domain %d starting", domain->state->id);
  caml_ev_begin("minor_gc");
  caml_ev_begin("minor_gc/remembered_set");

  int remembered_roots = 0;

  if( not_alone ) {
    struct domain* foreign_domain;
    intnat cached_domains_in_minor_gc_count = atomic_load_explicit(&domains_in_minor_gc_count, memory_order_acquire);
    // We use this rather odd scheme because it better smoothes the remainder
    for( curr_idx=0, c=domains_in_minor_gc_idx; curr_idx < cached_domains_in_minor_gc_count; curr_idx++) {
      foreign_domain = domains_in_minor_gc[c];
      struct caml_minor_tables* foreign_minor_tables = foreign_domain->state->minor_tables;
      struct caml_ref_table* foreign_major_ref = &foreign_minor_tables->major_ref;
      // calculate the size of the remembered set
      intnat major_ref_size = foreign_major_ref->ptr - foreign_major_ref->base;
      // number of remembered set entries each domain takes here
      intnat refs_per_domain = (major_ref_size / domains_in_minor_gc_count);
      // where to start in the remembered set
      value** ref_start = foreign_major_ref->base + (curr_idx * refs_per_domain);
      // where to end in the remembered set
      value** ref_end = foreign_major_ref->base + ((curr_idx+1) * refs_per_domain);
      // if we're the last domain this time, cover all the remaining refs
      if( curr_idx == domains_in_minor_gc_count-1 ) {
        caml_gc_log("taking remainder");
        ref_end = foreign_major_ref->ptr;
      }

      caml_gc_log("idx: %d, foreign_domain: %d, ref_size: %ul, refs_per_domain: %ul, ref_base: %ul, ref_ptr: %ul, ref_start: %ul, ref_end: %ul", domains_in_minor_gc_idx, foreign_domain->state->id, major_ref_size, refs_per_domain, foreign_major_ref->base, foreign_major_ref->ptr, ref_start, ref_end);

      for( r = ref_start ; r < foreign_major_ref->ptr && r < ref_end ; r++ )
      {
        oldify_one (&st, **r, *r);
        remembered_roots++;
      }

      c = (c+1) % cached_domains_in_minor_gc_count;
    }
  }
  else
  {
    // If we're alone, we just do our own remembered set
    for( r = self_minor_tables->major_ref.base ; r < self_minor_tables->major_ref.ptr ; r++ )
    {
      oldify_one (&st, **r, *r);
      remembered_roots++;
    }
  }

  #ifdef DEBUG
    caml_global_barrier();
    // At this point all domains should have gone through all remembered set entries
    // We need to verify that all our remembered set entries are now in the major heap or promoted
    for( r = self_minor_tables->major_ref.base ; r < self_minor_tables->major_ref.ptr ; r++ )
    {
      value v = *r;

      // Everything should be promoted
      CAMLassert(!Is_minor(v));
    }
  #endif

  caml_ev_begin("minor_gc/remembered_set/promote");
  oldify_mopup (&st, 1); /* ephemerons promoted here */
  caml_ev_end("minor_gc/remembered_set/promote");
  caml_ev_end("minor_gc/remembered_set");
  caml_gc_log("promoted %d roots, %d bytes", remembered_roots, st.live_bytes);

#ifdef DEBUG
  caml_global_barrier();
  caml_gc_log("ref_base: %ul, ref_ptr: %ul", self_minor_tables->major_ref.base, self_minor_tables->major_ref.ptr);
  for (r = self_minor_tables->major_ref.base;
       r < self_minor_tables->major_ref.ptr; r++) {
    value vnew = **r;
    CAMLassert (!Is_block(vnew) || (get_header_val(vnew) != 0 && !Is_minor(vnew)));
  }
#endif

  if( not_alone ) {
    atomic_fetch_add_explicit(&domains_finished_remembered_set, 1, memory_order_release);
  }

  caml_ev_begin("minor_gc/local_roots");
  caml_do_local_roots(&oldify_one, &st, domain, 0);
  caml_scan_stack(&oldify_one, &st, domain_state->current_stack);
  caml_ev_begin("minor_gc/local_roots/promote");
  oldify_mopup (&st, 0);
  caml_ev_end("minor_gc/local_roots/promote");
  caml_ev_end("minor_gc/local_roots");

<<<<<<< HEAD
  caml_ev_begin("minor_gc/ephemerons");
  for (re = self_minor_tables->ephe_ref.base;
       re < self_minor_tables->ephe_ref.ptr; re++) {
    CAMLassert (Ephe_domain(re->ephe) == domain);
    if (re->offset == CAML_EPHE_DATA_OFFSET) {
      /* Data field has already been handled in oldify_mopup. Handle only
       * keys here. */
      continue;
    }
    value* key = &Op_val(re->ephe)[re->offset];
    if (*key != caml_ephe_none && Is_block(*key) && Is_minor(*key)) {
      resolve_infix_val(key);
      if (get_header_val(*key) == 0) { /* value copied to major heap */
        *key = Op_val(*key)[0];
      } else {
        // CAMLassert(!ephe_check_alive_data(re,young_ptr,young_end));
        *key = caml_ephe_none;
        Ephe_data(re->ephe) = caml_ephe_none;
      }
    }
  }
  caml_ev_end("minor_gc/ephemerons");

=======
>>>>>>> c43cd068
  domain_state->stat_minor_words += Wsize_bsize (minor_allocated_bytes);
  domain_state->stat_minor_collections++;
  domain_state->stat_promoted_words += domain_state->allocated_words - prev_alloc_words;

  caml_ev_end("minor_gc");
  caml_gc_log ("Minor collection of domain %d completed: %2.0f%% of %u KB live, rewrite: successes=%u failures=%u",
               domain->state->id,
               100.0 * (double)st.live_bytes / (double)minor_allocated_bytes,
               (unsigned)(minor_allocated_bytes + 512)/1024, rewrite_successes, rewrite_failures);
}

/* Make sure the minor heap is empty by performing a minor collection
   if needed.
*/

/* must be called within a STW section */
void caml_stw_empty_minor_heap (struct domain* domain, void* unused)
{
  #ifdef DEBUG
  CAMLassert(caml_domain_is_in_stw());
  #endif

  barrier_status b;

  int not_alone = !caml_domain_alone();
  intnat domains_in_minor_gc_idx = 0;

  if( not_alone ) {
    caml_ev_begin("minor_gc/start_barrier");
    b = caml_global_barrier_begin();
    if( caml_global_barrier_is_final(b) ) {
      atomic_store_explicit(&domains_in_minor_gc_count, 0, memory_order_release);
    }
    caml_global_barrier_end(b);
    domains_in_minor_gc_idx = atomic_fetch_add_explicit(&domains_in_minor_gc_count, 1, memory_order_acq_rel);
    domains_in_minor_gc[domains_in_minor_gc_idx] = domain;
    atomic_thread_fence(memory_order_release);
    b = caml_global_barrier_begin();
    if( caml_global_barrier_is_final(b) ) {
      atomic_store_explicit(&domains_finished_remembered_set, 0, memory_order_release);
      atomic_fetch_add(&caml_minor_cycles_started, 1);
    }
    caml_global_barrier_end(b);
    caml_ev_end("minor_gc/start_barrier");
  }
  else
  {
    atomic_fetch_add(&caml_minor_cycles_started, 1);
  }

  caml_gc_log("running stw empty_minor_heap_promote");
  caml_empty_minor_heap_promote(domain, domains_in_minor_gc_idx, not_alone);

  if( not_alone ) {
    caml_ev_begin("minor_gc/leave_barrier");
    SPIN_WAIT {
      if( atomic_load_explicit(&domains_finished_remembered_set, memory_order_acquire) == atomic_load_explicit(&domains_in_minor_gc_count, memory_order_acquire) ) {
        break;
      }
    }
    caml_ev_end("minor_gc/leave_barrier");
  }

  caml_ev_begin("minor_gc/finalizers");
  caml_gc_log("running stw empty_minor_heap_domain_finalizers");
  caml_empty_minor_heap_domain_finalizers(domain, 0);
  caml_ev_end("minor_gc/finalizers");
  caml_ev_begin("minor_gc/clear");
  caml_gc_log("running stw empty_minor_heap_domain_clear");
  caml_empty_minor_heap_domain_clear(domain, 0);
  caml_ev_end("minor_gc/clear");
  caml_gc_log("finished stw empty_minor_heap");
}

/* must be called outside a STW section */
int caml_try_stw_empty_minor_heap_on_all_domains ()
{
  #ifdef DEBUG
  CAMLassert(!caml_domain_is_in_stw());
  #endif

  caml_gc_log("requesting stw empty_minor_heap");
  return caml_try_run_on_all_domains(&caml_stw_empty_minor_heap, (void*)0, 1);
}

/* must be called outside a STW section, will retry until we have emptied our minor heap */
void caml_empty_minor_heaps_once ()
{
  uintnat saved_minor_cycle = atomic_load(&caml_minor_cycles_started);

  #ifdef DEBUG
  CAMLassert(!caml_domain_is_in_stw());
  #endif

  /* To handle the case where multiple domains try to execute a minor gc STW section */
  do {
    caml_try_stw_empty_minor_heap_on_all_domains();
  } while (saved_minor_cycle == atomic_load(&caml_minor_cycles_started));
}

/* Do a minor collection and a slice of major collection, call finalisation
   functions, etc.
   Leave the minor heap empty.
*/
CAMLexport void caml_minor_collection (void)
{
  caml_ev_pause(EV_PAUSE_GC);

  caml_handle_incoming_interrupts ();
  caml_empty_minor_heaps_once();
  caml_handle_incoming_interrupts ();
  caml_major_collection_slice (0, 0);
  caml_final_do_calls();

  caml_ev_resume();

  /* If the major slice triggered a STW, do that now */
  caml_handle_gc_interrupt();
}

CAMLexport value caml_check_urgent_gc (value extra_root)
{
  CAMLparam1 (extra_root);
  caml_handle_gc_interrupt();
  CAMLreturn (extra_root);
}

static void realloc_generic_table
(struct generic_table *tbl, asize_t element_size,
 char * msg_intr_int, char *msg_threshold, char *msg_growing, char *msg_error)
{
  CAMLassert (tbl->ptr == tbl->limit);
  CAMLassert (tbl->limit <= tbl->end);
  CAMLassert (tbl->limit >= tbl->threshold);

  if (tbl->base == NULL){
    alloc_generic_table (tbl, Caml_state->minor_heap_wsz / 8, 256,
                         element_size);
  }else if (tbl->limit == tbl->threshold){
    CAML_INSTR_INT (msg_intr_int, 1);
    caml_gc_message (0x08, msg_threshold, 0);
    tbl->limit = tbl->end;
    caml_urge_major_slice ();
  }else{
    asize_t sz;
    asize_t cur_ptr = tbl->ptr - tbl->base;

    tbl->size *= 2;
    sz = (tbl->size + tbl->reserve) * element_size;
    caml_gc_message (0x08, msg_growing, (intnat) sz/1024);
    tbl->base = caml_stat_resize_noexc (tbl->base, sz);
    if (tbl->base == NULL){
      caml_fatal_error (msg_error);
    }
    tbl->end = tbl->base + (tbl->size + tbl->reserve) * element_size;
    tbl->threshold = tbl->base + tbl->size * element_size;
    tbl->ptr = tbl->base + cur_ptr;
    tbl->limit = tbl->end;
  }
}

void caml_realloc_ref_table (struct caml_ref_table *tbl)
{
  realloc_generic_table
    ((struct generic_table *) tbl, sizeof (value *),
     "request_minor/realloc_ref_table@",
     "ref_table threshold crossed\n",
     "Growing ref_table to %" ARCH_INTNAT_PRINTF_FORMAT "dk bytes\n",
     "Fatal error: ref_table overflow\n");
}

void caml_realloc_ephe_ref_table (struct caml_ephe_ref_table *tbl)
{
  realloc_generic_table
    ((struct generic_table *) tbl, sizeof (struct caml_ephe_ref_elt),
     "request_minor/realloc_ephe_ref_table@",
     "ephe_ref_table threshold crossed\n",
     "Growing ephe_ref_table to %" ARCH_INTNAT_PRINTF_FORMAT "dk bytes\n",
     "Fatal error: ephe_ref_table overflow\n");
}

void caml_realloc_custom_table (struct caml_custom_table *tbl)
{
  realloc_generic_table
    ((struct generic_table *) tbl, sizeof (struct caml_custom_elt),
     "request_minor/realloc_custom_table@",
     "custom_table threshold crossed\n",
     "Growing custom_table to %" ARCH_INTNAT_PRINTF_FORMAT "dk bytes\n",
     "custom_table overflow");
}<|MERGE_RESOLUTION|>--- conflicted
+++ resolved
@@ -650,32 +650,6 @@
   caml_ev_end("minor_gc/local_roots/promote");
   caml_ev_end("minor_gc/local_roots");
 
-<<<<<<< HEAD
-  caml_ev_begin("minor_gc/ephemerons");
-  for (re = self_minor_tables->ephe_ref.base;
-       re < self_minor_tables->ephe_ref.ptr; re++) {
-    CAMLassert (Ephe_domain(re->ephe) == domain);
-    if (re->offset == CAML_EPHE_DATA_OFFSET) {
-      /* Data field has already been handled in oldify_mopup. Handle only
-       * keys here. */
-      continue;
-    }
-    value* key = &Op_val(re->ephe)[re->offset];
-    if (*key != caml_ephe_none && Is_block(*key) && Is_minor(*key)) {
-      resolve_infix_val(key);
-      if (get_header_val(*key) == 0) { /* value copied to major heap */
-        *key = Op_val(*key)[0];
-      } else {
-        // CAMLassert(!ephe_check_alive_data(re,young_ptr,young_end));
-        *key = caml_ephe_none;
-        Ephe_data(re->ephe) = caml_ephe_none;
-      }
-    }
-  }
-  caml_ev_end("minor_gc/ephemerons");
-
-=======
->>>>>>> c43cd068
   domain_state->stat_minor_words += Wsize_bsize (minor_allocated_bytes);
   domain_state->stat_minor_collections++;
   domain_state->stat_promoted_words += domain_state->allocated_words - prev_alloc_words;
