--- conflicted
+++ resolved
@@ -1,38 +1,3 @@
-<<<<<<< HEAD
-arg.cmo : sys.cmi string.cmi printf.cmi list.cmi buffer.cmi array.cmi \
-    arg.cmi
-arg.cmx : sys.cmx string.cmx printf.cmx list.cmx buffer.cmx array.cmx \
-    arg.cmi
-arg.cmi :
-array.cmo : array.cmi
-array.cmx : array.cmi
-array.cmi :
-arrayLabels.cmo : array.cmi arrayLabels.cmi
-arrayLabels.cmx : array.cmx arrayLabels.cmi
-arrayLabels.cmi :
-atomic.cmo : atomic.cmi
-atomic.cmx : atomic.cmi
-atomic.cmi :
-buffer.cmo : uchar.cmi sys.cmi string.cmi char.cmi bytes.cmi buffer.cmi
-buffer.cmx : uchar.cmx sys.cmx string.cmx char.cmx bytes.cmx buffer.cmi
-buffer.cmi : uchar.cmi
-bytes.cmo : pervasives.cmi char.cmi bytes.cmi
-bytes.cmx : pervasives.cmx char.cmx bytes.cmi
-bytes.cmi :
-bytesLabels.cmo : bytes.cmi bytesLabels.cmi
-bytesLabels.cmx : bytes.cmx bytesLabels.cmi
-bytesLabels.cmi :
-callback.cmo : obj.cmi callback.cmi
-callback.cmx : obj.cmx callback.cmi
-callback.cmi :
-camlinternalBigarray.cmo : complex.cmi
-camlinternalBigarray.cmx : complex.cmx
-camlinternalFormat.cmo : sys.cmi string.cmi char.cmi \
-    camlinternalFormatBasics.cmi bytes.cmi buffer.cmi camlinternalFormat.cmi
-camlinternalFormat.cmx : sys.cmx string.cmx char.cmx \
-    camlinternalFormatBasics.cmx bytes.cmx buffer.cmx camlinternalFormat.cmi
-camlinternalFormat.cmi : camlinternalFormatBasics.cmi buffer.cmi
-=======
 stdlib__arg.cmo : stdlib__sys.cmi stdlib__string.cmi stdlib__printf.cmi stdlib__list.cmi stdlib__buffer.cmi stdlib__array.cmi \
     stdlib__arg.cmi
 stdlib__arg.cmx : stdlib__sys.cmx stdlib__string.cmx stdlib__printf.cmx stdlib__list.cmx stdlib__buffer.cmx stdlib__array.cmx \
@@ -63,296 +28,12 @@
 camlinternalFormat.cmx : stdlib__sys.cmx stdlib__string.cmx stdlib__char.cmx \
     camlinternalFormatBasics.cmx stdlib__bytes.cmx stdlib__buffer.cmx camlinternalFormat.cmi
 camlinternalFormat.cmi : camlinternalFormatBasics.cmi stdlib__buffer.cmi
->>>>>>> 932f5db4
 camlinternalFormatBasics.cmo : camlinternalFormatBasics.cmi
 camlinternalFormatBasics.cmx : camlinternalFormatBasics.cmi
 camlinternalFormatBasics.cmi :
 camlinternalLazy.cmo : stdlib__obj.cmi camlinternalLazy.cmi
 camlinternalLazy.cmx : stdlib__obj.cmx camlinternalLazy.cmi
 camlinternalLazy.cmi :
-<<<<<<< HEAD
-camlinternalMod.cmo : obj.cmi camlinternalOO.cmi camlinternalLazy.cmi \
-    array.cmi camlinternalMod.cmi
-camlinternalMod.cmx : obj.cmx camlinternalOO.cmx camlinternalLazy.cmx \
-    array.cmx camlinternalMod.cmi
-camlinternalMod.cmi : obj.cmi
-camlinternalOO.cmo : sys.cmi string.cmi obj.cmi map.cmi list.cmi char.cmi \
-    array.cmi camlinternalOO.cmi
-camlinternalOO.cmx : sys.cmx string.cmx obj.cmx map.cmx list.cmx char.cmx \
-    array.cmx camlinternalOO.cmi
-camlinternalOO.cmi : obj.cmi
-char.cmo : char.cmi
-char.cmx : char.cmi
-char.cmi :
-complex.cmo : complex.cmi
-complex.cmx : complex.cmi
-complex.cmi :
-digest.cmo : string.cmi char.cmi bytes.cmi digest.cmi
-digest.cmx : string.cmx char.cmx bytes.cmx digest.cmi
-digest.cmi :
-domain.cmo : int64.cmi atomic.cmi domain.cmi
-domain.cmx : int64.cmx atomic.cmx domain.cmi
-domain.cmi :
-ephemeron.cmo : sys.cmi random.cmi obj.cmi lazy.cmi hashtbl.cmi array.cmi \
-    ephemeron.cmi
-ephemeron.cmx : sys.cmx random.cmx obj.cmx lazy.cmx hashtbl.cmx array.cmx \
-    ephemeron.cmi
-ephemeron.cmi : hashtbl.cmi
-filename.cmo : sys.cmi string.cmi random.cmi printf.cmi lazy.cmi buffer.cmi \
-    filename.cmi
-filename.cmx : sys.cmx string.cmx random.cmx printf.cmx lazy.cmx buffer.cmx \
-    filename.cmi
-filename.cmi :
-format.cmo : string.cmi pervasives.cmi list.cmi camlinternalFormatBasics.cmi \
-    camlinternalFormat.cmi buffer.cmi format.cmi
-format.cmx : string.cmx pervasives.cmx list.cmx camlinternalFormatBasics.cmx \
-    camlinternalFormat.cmx buffer.cmx format.cmi
-format.cmi : pervasives.cmi buffer.cmi
-gc.cmo : sys.cmi string.cmi printf.cmi gc.cmi
-gc.cmx : sys.cmx string.cmx printf.cmx gc.cmi
-gc.cmi :
-genlex.cmo : string.cmi stream.cmi list.cmi hashtbl.cmi char.cmi bytes.cmi \
-    genlex.cmi
-genlex.cmx : string.cmx stream.cmx list.cmx hashtbl.cmx char.cmx bytes.cmx \
-    genlex.cmi
-genlex.cmi : stream.cmi
-hashtbl.cmo : sys.cmi string.cmi random.cmi obj.cmi lazy.cmi array.cmi \
-    hashtbl.cmi
-hashtbl.cmx : sys.cmx string.cmx random.cmx obj.cmx lazy.cmx array.cmx \
-    hashtbl.cmi
-hashtbl.cmi :
-int32.cmo : pervasives.cmi int32.cmi
-int32.cmx : pervasives.cmx int32.cmi
-int32.cmi :
-int64.cmo : pervasives.cmi int64.cmi
-int64.cmx : pervasives.cmx int64.cmi
-int64.cmi :
-lazy.cmo : obj.cmi camlinternalLazy.cmi lazy.cmi
-lazy.cmx : obj.cmx camlinternalLazy.cmx lazy.cmi
-lazy.cmi : camlinternalLazy.cmi
-lexing.cmo : sys.cmi string.cmi bytes.cmi array.cmi lexing.cmi
-lexing.cmx : sys.cmx string.cmx bytes.cmx array.cmx lexing.cmi
-lexing.cmi :
-list.cmo : list.cmi
-list.cmx : list.cmi
-list.cmi :
-listLabels.cmo : list.cmi listLabels.cmi
-listLabels.cmx : list.cmx listLabels.cmi
-listLabels.cmi :
-map.cmo : map.cmi
-map.cmx : map.cmi
-map.cmi :
-marshal.cmo : bytes.cmi marshal.cmi
-marshal.cmx : bytes.cmx marshal.cmi
-marshal.cmi :
-moreLabels.cmo : set.cmi map.cmi hashtbl.cmi moreLabels.cmi
-moreLabels.cmx : set.cmx map.cmx hashtbl.cmx moreLabels.cmi
-moreLabels.cmi : set.cmi map.cmi hashtbl.cmi
-nativeint.cmo : sys.cmi pervasives.cmi nativeint.cmi
-nativeint.cmx : sys.cmx pervasives.cmx nativeint.cmi
-nativeint.cmi :
-obj.cmo : marshal.cmi int32.cmi obj.cmi
-obj.cmx : marshal.cmx int32.cmx obj.cmi
-obj.cmi : int32.cmi
-oo.cmo : camlinternalOO.cmi oo.cmi
-oo.cmx : camlinternalOO.cmx oo.cmi
-oo.cmi : camlinternalOO.cmi
-parsing.cmo : obj.cmi lexing.cmi array.cmi parsing.cmi
-parsing.cmx : obj.cmx lexing.cmx array.cmx parsing.cmi
-parsing.cmi : obj.cmi lexing.cmi
-pervasives.cmo : camlinternalFormatBasics.cmi pervasives.cmi
-pervasives.cmx : camlinternalFormatBasics.cmx pervasives.cmi
-pervasives.cmi : camlinternalFormatBasics.cmi
-printexc.cmo : printf.cmi pervasives.cmi obj.cmi buffer.cmi array.cmi \
-    printexc.cmi
-printexc.cmx : printf.cmx pervasives.cmx obj.cmx buffer.cmx array.cmx \
-    printexc.cmi
-printexc.cmi :
-printf.cmo : camlinternalFormatBasics.cmi camlinternalFormat.cmi buffer.cmi \
-    printf.cmi
-printf.cmx : camlinternalFormatBasics.cmx camlinternalFormat.cmx buffer.cmx \
-    printf.cmi
-printf.cmi : buffer.cmi
-queue.cmo : queue.cmi
-queue.cmx : queue.cmi
-queue.cmi :
-random.cmo : string.cmi pervasives.cmi nativeint.cmi int64.cmi int32.cmi \
-    digest.cmi char.cmi array.cmi random.cmi
-random.cmx : string.cmx pervasives.cmx nativeint.cmx int64.cmx int32.cmx \
-    digest.cmx char.cmx array.cmx random.cmi
-random.cmi : nativeint.cmi int64.cmi int32.cmi
-scanf.cmo : string.cmi printf.cmi pervasives.cmi list.cmi \
-    camlinternalFormatBasics.cmi camlinternalFormat.cmi bytes.cmi buffer.cmi \
-    scanf.cmi
-scanf.cmx : string.cmx printf.cmx pervasives.cmx list.cmx \
-    camlinternalFormatBasics.cmx camlinternalFormat.cmx bytes.cmx buffer.cmx \
-    scanf.cmi
-scanf.cmi : pervasives.cmi
-set.cmo : list.cmi set.cmi
-set.cmx : list.cmx set.cmi
-set.cmi :
-sort.cmo : array.cmi sort.cmi
-sort.cmx : array.cmx sort.cmi
-sort.cmi :
-spacetime.cmo : gc.cmi spacetime.cmi
-spacetime.cmx : gc.cmx spacetime.cmi
-spacetime.cmi :
-stack.cmo : list.cmi stack.cmi
-stack.cmx : list.cmx stack.cmi
-stack.cmi :
-stdLabels.cmo : stringLabels.cmi listLabels.cmi bytesLabels.cmi \
-    arrayLabels.cmi stdLabels.cmi
-stdLabels.cmx : stringLabels.cmx listLabels.cmx bytesLabels.cmx \
-    arrayLabels.cmx stdLabels.cmi
-stdLabels.cmi : stringLabels.cmi listLabels.cmi bytesLabels.cmi \
-    arrayLabels.cmi
-std_exit.cmo :
-std_exit.cmx :
-stream.cmo : string.cmi list.cmi lazy.cmi bytes.cmi stream.cmi
-stream.cmx : string.cmx list.cmx lazy.cmx bytes.cmx stream.cmi
-stream.cmi :
-string.cmo : pervasives.cmi bytes.cmi string.cmi
-string.cmx : pervasives.cmx bytes.cmx string.cmi
-string.cmi :
-stringLabels.cmo : string.cmi stringLabels.cmi
-stringLabels.cmx : string.cmx stringLabels.cmi
-stringLabels.cmi :
-sys.cmo : sys.cmi
-sys.cmx : sys.cmi
-sys.cmi :
-uchar.cmo : pervasives.cmi char.cmi uchar.cmi
-uchar.cmx : pervasives.cmx char.cmx uchar.cmi
-uchar.cmi :
-weak.cmo : sys.cmi obj.cmi hashtbl.cmi array.cmi weak.cmi
-weak.cmx : sys.cmx obj.cmx hashtbl.cmx array.cmx weak.cmi
-weak.cmi : hashtbl.cmi
-arg.cmo : sys.cmi string.cmi printf.cmi list.cmi buffer.cmi array.cmi \
-    arg.cmi
-arg.p.cmx : sys.cmx string.cmx printf.cmx list.cmx buffer.cmx array.cmx \
-    arg.cmi
-array.cmo : array.cmi
-array.p.cmx : array.cmi
-arrayLabels.cmo : array.cmi arrayLabels.cmi
-arrayLabels.p.cmx : array.cmx arrayLabels.cmi
-atomic.cmo : atomic.cmi
-atomic.p.cmx : atomic.cmi
-buffer.cmo : uchar.cmi sys.cmi string.cmi char.cmi bytes.cmi buffer.cmi
-buffer.p.cmx : uchar.cmx sys.cmx string.cmx char.cmx bytes.cmx buffer.cmi
-bytes.cmo : pervasives.cmi char.cmi bytes.cmi
-bytes.p.cmx : pervasives.cmx char.cmx bytes.cmi
-bytesLabels.cmo : bytes.cmi bytesLabels.cmi
-bytesLabels.p.cmx : bytes.cmx bytesLabels.cmi
-callback.cmo : obj.cmi callback.cmi
-callback.p.cmx : obj.cmx callback.cmi
-camlinternalBigarray.cmo : complex.cmi
-camlinternalBigarray.p.cmx : complex.cmx
-camlinternalFormat.cmo : sys.cmi string.cmi char.cmi \
-    camlinternalFormatBasics.cmi bytes.cmi buffer.cmi camlinternalFormat.cmi
-camlinternalFormat.p.cmx : sys.cmx string.cmx char.cmx \
-    camlinternalFormatBasics.cmx bytes.cmx buffer.cmx camlinternalFormat.cmi
-camlinternalFormatBasics.cmo : camlinternalFormatBasics.cmi
-camlinternalFormatBasics.p.cmx : camlinternalFormatBasics.cmi
-camlinternalLazy.cmo : obj.cmi camlinternalLazy.cmi
-camlinternalLazy.p.cmx : obj.cmx camlinternalLazy.cmi
-camlinternalMod.cmo : obj.cmi camlinternalOO.cmi camlinternalLazy.cmi \
-    array.cmi camlinternalMod.cmi
-camlinternalMod.p.cmx : obj.cmx camlinternalOO.cmx camlinternalLazy.cmx \
-    array.cmx camlinternalMod.cmi
-camlinternalOO.cmo : sys.cmi string.cmi obj.cmi map.cmi list.cmi char.cmi \
-    array.cmi camlinternalOO.cmi
-camlinternalOO.p.cmx : sys.cmx string.cmx obj.cmx map.cmx list.cmx char.cmx \
-    array.cmx camlinternalOO.cmi
-char.cmo : char.cmi
-char.p.cmx : char.cmi
-complex.cmo : complex.cmi
-complex.p.cmx : complex.cmi
-digest.cmo : string.cmi char.cmi bytes.cmi digest.cmi
-digest.p.cmx : string.cmx char.cmx bytes.cmx digest.cmi
-domain.cmo : int64.cmi atomic.cmi domain.cmi
-domain.p.cmx : int64.cmx atomic.cmx domain.cmi
-ephemeron.cmo : sys.cmi random.cmi obj.cmi lazy.cmi hashtbl.cmi array.cmi \
-    ephemeron.cmi
-ephemeron.p.cmx : sys.cmx random.cmx obj.cmx lazy.cmx hashtbl.cmx array.cmx \
-    ephemeron.cmi
-filename.cmo : sys.cmi string.cmi random.cmi printf.cmi lazy.cmi buffer.cmi \
-    filename.cmi
-filename.p.cmx : sys.cmx string.cmx random.cmx printf.cmx lazy.cmx buffer.cmx \
-    filename.cmi
-format.cmo : string.cmi pervasives.cmi list.cmi camlinternalFormatBasics.cmi \
-    camlinternalFormat.cmi buffer.cmi format.cmi
-format.p.cmx : string.cmx pervasives.cmx list.cmx camlinternalFormatBasics.cmx \
-    camlinternalFormat.cmx buffer.cmx format.cmi
-gc.cmo : sys.cmi string.cmi printf.cmi gc.cmi
-gc.p.cmx : sys.cmx string.cmx printf.cmx gc.cmi
-genlex.cmo : string.cmi stream.cmi list.cmi hashtbl.cmi char.cmi bytes.cmi \
-    genlex.cmi
-genlex.p.cmx : string.cmx stream.cmx list.cmx hashtbl.cmx char.cmx bytes.cmx \
-    genlex.cmi
-hashtbl.cmo : sys.cmi string.cmi random.cmi obj.cmi lazy.cmi array.cmi \
-    hashtbl.cmi
-hashtbl.p.cmx : sys.cmx string.cmx random.cmx obj.cmx lazy.cmx array.cmx \
-    hashtbl.cmi
-int32.cmo : pervasives.cmi int32.cmi
-int32.p.cmx : pervasives.cmx int32.cmi
-int64.cmo : pervasives.cmi int64.cmi
-int64.p.cmx : pervasives.cmx int64.cmi
-lazy.cmo : obj.cmi camlinternalLazy.cmi lazy.cmi
-lazy.p.cmx : obj.cmx camlinternalLazy.cmx lazy.cmi
-lexing.cmo : sys.cmi string.cmi bytes.cmi array.cmi lexing.cmi
-lexing.p.cmx : sys.cmx string.cmx bytes.cmx array.cmx lexing.cmi
-list.cmo : list.cmi
-list.p.cmx : list.cmi
-listLabels.cmo : list.cmi listLabels.cmi
-listLabels.p.cmx : list.cmx listLabels.cmi
-map.cmo : map.cmi
-map.p.cmx : map.cmi
-marshal.cmo : bytes.cmi marshal.cmi
-marshal.p.cmx : bytes.cmx marshal.cmi
-moreLabels.cmo : set.cmi map.cmi hashtbl.cmi moreLabels.cmi
-moreLabels.p.cmx : set.cmx map.cmx hashtbl.cmx moreLabels.cmi
-nativeint.cmo : sys.cmi pervasives.cmi nativeint.cmi
-nativeint.p.cmx : sys.cmx pervasives.cmx nativeint.cmi
-obj.cmo : marshal.cmi int32.cmi obj.cmi
-obj.p.cmx : marshal.cmx int32.cmx obj.cmi
-oo.cmo : camlinternalOO.cmi oo.cmi
-oo.p.cmx : camlinternalOO.cmx oo.cmi
-parsing.cmo : obj.cmi lexing.cmi array.cmi parsing.cmi
-parsing.p.cmx : obj.cmx lexing.cmx array.cmx parsing.cmi
-pervasives.cmo : camlinternalFormatBasics.cmi pervasives.cmi
-pervasives.p.cmx : camlinternalFormatBasics.cmx pervasives.cmi
-printexc.cmo : printf.cmi pervasives.cmi obj.cmi buffer.cmi array.cmi \
-    printexc.cmi
-printexc.p.cmx : printf.cmx pervasives.cmx obj.cmx buffer.cmx array.cmx \
-    printexc.cmi
-printf.cmo : camlinternalFormatBasics.cmi camlinternalFormat.cmi buffer.cmi \
-    printf.cmi
-printf.p.cmx : camlinternalFormatBasics.cmx camlinternalFormat.cmx buffer.cmx \
-    printf.cmi
-queue.cmo : queue.cmi
-queue.p.cmx : queue.cmi
-random.cmo : string.cmi pervasives.cmi nativeint.cmi int64.cmi int32.cmi \
-    digest.cmi char.cmi array.cmi random.cmi
-random.p.cmx : string.cmx pervasives.cmx nativeint.cmx int64.cmx int32.cmx \
-    digest.cmx char.cmx array.cmx random.cmi
-scanf.cmo : string.cmi printf.cmi pervasives.cmi list.cmi \
-    camlinternalFormatBasics.cmi camlinternalFormat.cmi bytes.cmi buffer.cmi \
-    scanf.cmi
-scanf.p.cmx : string.cmx printf.cmx pervasives.cmx list.cmx \
-    camlinternalFormatBasics.cmx camlinternalFormat.cmx bytes.cmx buffer.cmx \
-    scanf.cmi
-set.cmo : list.cmi set.cmi
-set.p.cmx : list.cmx set.cmi
-sort.cmo : array.cmi sort.cmi
-sort.p.cmx : array.cmx sort.cmi
-spacetime.cmo : gc.cmi spacetime.cmi
-spacetime.p.cmx : gc.cmx spacetime.cmi
-stack.cmo : list.cmi stack.cmi
-stack.p.cmx : list.cmx stack.cmi
-stdLabels.cmo : stringLabels.cmi listLabels.cmi bytesLabels.cmi \
-    arrayLabels.cmi stdLabels.cmi
-stdLabels.p.cmx : stringLabels.cmx listLabels.cmx bytesLabels.cmx \
-    arrayLabels.cmx stdLabels.cmi
-=======
 camlinternalMod.cmo : stdlib__obj.cmi camlinternalOO.cmi stdlib__array.cmi \
     camlinternalMod.cmi
 camlinternalMod.cmx : stdlib__obj.cmx camlinternalOO.cmx stdlib__array.cmx \
@@ -617,7 +298,6 @@
     stdlib__arrayLabels.cmi stdlib__stdLabels.cmi
 stdlib__stdLabels.p.cmx : stdlib__stringLabels.cmx stdlib__listLabels.cmx stdlib__bytesLabels.cmx \
     stdlib__arrayLabels.cmx stdlib__stdLabels.cmi
->>>>>>> 932f5db4
 std_exit.cmo :
 std_exit.cmx :
 stdlib__stream.cmo : stdlib__string.cmi stdlib__list.cmi stdlib__lazy.cmi stdlib__bytes.cmi stdlib__stream.cmi
