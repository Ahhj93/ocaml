--- conflicted
+++ resolved
@@ -196,7 +196,6 @@
                     ++ ignored;
                 }
             }
-<<<<<<< HEAD
         printf("\n");
         printf("Summary:\n");
             printf("  %3d tests passed\n", passed);
@@ -209,12 +208,10 @@
                 printf ("\n");
             }else{
                 printf (" (totals don't add up??)");
-=======
             printf("\n");
             if (skipped != 0){
                 printf("\nList of skipped tests:\n");
                 for (i=0; i < skipidx; i++) printf("    %s\n", skips[i]);
->>>>>>> 1435a6a6
             }
             if (empty != 0){
                 printf("\nList of directories returning no results:\n");
@@ -244,28 +241,7 @@
             if (reran != 0){
                 printf("  %3d test dir re-runs\n", reran);
             }
-<<<<<<< HEAD
-						printf("\n");
-						if (failed || unexped){
-										printf("#### Something failed. Exiting with error status.\n\n");
-								exit 4;
-						}
-						}else{
-								for (key in RESULTS){
-										if (RESULTS[key] == "f" || RESULTS[key] == "e"){
-												key = DIRS[key];
-												if (!(key in RERUNS)){
-														RERUNS[key] = 1;
-														if (RERAN[key] < max_retries){
-																printf("%s\n", key);
-                        		}
-                    		}
-                		}
-            		}
-        		}
-    		}
-		}
-=======
+            printf("\n");
             if (failed || unexped){
                 printf("#### Something failed. Exiting with error status.\n\n");
                 exit 4;
@@ -284,5 +260,4 @@
             }
         }
     }
-}
->>>>>>> 1435a6a6
+}