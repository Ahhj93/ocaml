--- conflicted
+++ resolved
@@ -14,15 +14,6 @@
     ignore(f 0)
   with Stack_overflow ->
     print_string "Stack overflow caught"; print_newline()
-<<<<<<< HEAD
-
-let rec sum n = if n = 0 then 0 else n + sum (n-1)
-
-let _ = 
-  print_string "sum(1..100000) = ";
-  print_int (sum 100000);
-  print_newline()
-=======
  end ;
  (* GPR#1289 *)
  Printexc.record_backtrace true;
@@ -31,5 +22,4 @@
     ignore(f 0)
   with Stack_overflow ->
     print_string "second Stack overflow caught"; print_newline()
- end
->>>>>>> 0d68080b
+ end