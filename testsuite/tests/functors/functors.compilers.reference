--- conflicted
+++ resolved
@@ -4,62 +4,35 @@
        (module-defn(O) functors.ml(12):184-279
          (function X is_a_functor always_inline
            (let
-<<<<<<< HEAD
-             (cow = (function x (apply (field_imm 0 X) x))
-              sheep = (function x (+ 1 (apply cow x))))
-=======
-             (cow = (function x[int] : int (apply (field 0 X) x))
+             (cow = (function x[int] : int (apply (field_imm 0 X) x))
               sheep = (function x[int] : int (+ 1 (apply cow x))))
->>>>>>> 0723ac15
              (makeblock 0 cow sheep))))
      F =
        (module-defn(F) functors.ml(17):281-392
          (function X Y is_a_functor always_inline
            (let
              (cow =
-<<<<<<< HEAD
-                (function x
+                (function x[int] : int
                   (apply (field_imm 0 Y) (apply (field_imm 0 X) x)))
-              sheep = (function x (+ 1 (apply cow x))))
-=======
-                (function x[int] : int
-                  (apply (field 0 Y) (apply (field 0 X) x)))
               sheep = (function x[int] : int (+ 1 (apply cow x))))
->>>>>>> 0723ac15
              (makeblock 0 cow sheep))))
      F1 =
        (module-defn(F1) functors.ml(31):516-632
          (function X Y is_a_functor always_inline
            (let
-<<<<<<< HEAD
-             (cow =
-                (function x
-                  (apply (field_imm 0 Y) (apply (field_imm 0 X) x)))
-              sheep = (function x (+ 1 (apply cow x))))
-=======
              (sheep =
                 (function x[int] : int
-                  (+ 1 (apply (field 0 Y) (apply (field 0 X) x)))))
->>>>>>> 0723ac15
+                  (+ 1 (apply (field_imm 0 Y) (apply (field_imm 0 X) x)))))
              (makeblock 0 sheep))))
      F2 =
        (module-defn(F2) functors.ml(36):634-784
          (function X Y is_a_functor always_inline
            (let
-<<<<<<< HEAD
              (X =a (makeblock 0 (field_mut 1 X))
               Y =a (makeblock 0 (field_mut 1 Y))
-              cow =
-                (function x
-                  (apply (field_imm 0 Y) (apply (field_imm 0 X) x)))
-              sheep = (function x (+ 1 (apply cow x))))
-=======
-             (X =a (makeblock 0 (field 1 X))
-              Y =a (makeblock 0 (field 1 Y))
               sheep =
                 (function x[int] : int
-                  (+ 1 (apply (field 0 Y) (apply (field 0 X) x)))))
->>>>>>> 0723ac15
+                  (+ 1 (apply (field_imm 0 Y) (apply (field_imm 0 X) x)))))
              (makeblock 0 sheep))))
      M =
        (module-defn(M) functors.ml(41):786-970
@@ -69,15 +42,9 @@
                 (function X Y is_a_functor always_inline
                   (let
                     (cow =
-<<<<<<< HEAD
-                       (function x
+                       (function x[int] : int
                          (apply (field_imm 0 Y) (apply (field_imm 0 X) x)))
-                     sheep = (function x (+ 1 (apply cow x))))
-=======
-                       (function x[int] : int
-                         (apply (field 0 Y) (apply (field 0 X) x)))
                      sheep = (function x[int] : int (+ 1 (apply cow x))))
->>>>>>> 0723ac15
                     (makeblock 0 cow sheep)))))
            (makeblock 0
              (function funarg funarg is_a_functor stub
