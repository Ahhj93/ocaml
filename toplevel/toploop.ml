(**************************************************************************)
<<<<<<< HEAD
(*                                                                     *)
(*                                OCaml                                *)
(*                                                                     *)
(*            Xavier Leroy, projet Cristal, INRIA Rocquencourt         *)
(*                                                                     *)
(*  Copyright 1996 Institut National de Recherche en Informatique et   *)
(*     en Automatique.                                                    *)
(*                                                                     *)
=======
(*                                                                        *)
(*                                 OCaml                                  *)
(*                                                                        *)
(*             Xavier Leroy, projet Cristal, INRIA Rocquencourt           *)
(*                                                                        *)
(*   Copyright 1996 Institut National de Recherche en Informatique et     *)
(*     en Automatique.                                                    *)
(*                                                                        *)
>>>>>>> 0c0884bd
(*   All rights reserved.  This file is distributed under the terms of    *)
(*   the GNU Lesser General Public License version 2.1, with the          *)
(*   special exception on linking described in the file LICENSE.          *)
(*                                                                        *)
(**************************************************************************)

(* The interactive toplevel loop *)

open Path
open Format
open Config
open Misc
open Parsetree
open Types
open Typedtree
open Outcometree
open Ast_helper

type directive_fun =
   | Directive_none of (unit -> unit)
   | Directive_string of (string -> unit)
   | Directive_int of (int -> unit)
   | Directive_ident of (Longident.t -> unit)
   | Directive_bool of (bool -> unit)

type directive_info = {
  section: string;
  doc: string;
}

(* The table of toplevel value bindings and its accessors *)

module StringMap = Map.Make(String)

let toplevel_value_bindings : Obj.t StringMap.t ref = ref StringMap.empty

let getvalue name =
  try
    StringMap.find name !toplevel_value_bindings
  with Not_found ->
    fatal_error (name ^ " unbound at toplevel")

let setvalue name v =
  toplevel_value_bindings := StringMap.add name v !toplevel_value_bindings

(* Return the value referred to by a path *)

let rec eval_path = function
  | Pident id ->
      if Ident.persistent id || Ident.global id then
        Symtable.get_global_value id
      else begin
        let name = Translmod.toplevel_name id in
        try
          StringMap.find name !toplevel_value_bindings
        with Not_found ->
          raise (Symtable.Error(Symtable.Undefined_global name))
      end
  | Pdot(p, _s, pos) ->
      Obj.field (eval_path p) pos
  | Papply _ ->
      fatal_error "Toploop.eval_path"

let eval_path env path =
  eval_path (Env.normalize_path (Some Location.none) env path)

(* To print values *)

module EvalPath = struct
  type valu = Obj.t
  exception Error
  let eval_path env p = try eval_path env p with Symtable.Error _ -> raise Error
  let same_value v1 v2 = (v1 == v2)
end

module Printer = Genprintval.Make(Obj)(EvalPath)

let max_printer_depth = ref 100
let max_printer_steps = ref 300

let print_out_value = Oprint.out_value
let print_out_type = Oprint.out_type
let print_out_class_type = Oprint.out_class_type
let print_out_module_type = Oprint.out_module_type
let print_out_type_extension = Oprint.out_type_extension
let print_out_sig_item = Oprint.out_sig_item
let print_out_signature = Oprint.out_signature
let print_out_phrase = Oprint.out_phrase

let print_untyped_exception ppf obj =
  !print_out_value ppf (Printer.outval_of_untyped_exception obj)
let outval_of_value env obj ty =
  Printer.outval_of_value !max_printer_steps !max_printer_depth
    (fun _ _ _ -> None) env obj ty
let print_value env obj ppf ty =
  !print_out_value ppf (outval_of_value env obj ty)

type ('a, 'b) gen_printer = ('a, 'b) Genprintval.gen_printer =
  | Zero of 'b
  | Succ of ('a -> ('a, 'b) gen_printer)

let install_printer = Printer.install_printer
let install_generic_printer = Printer.install_generic_printer
let install_generic_printer' = Printer.install_generic_printer'
let remove_printer = Printer.remove_printer

(* Hooks for parsing functions *)

let parse_toplevel_phrase = ref Parse.toplevel_phrase
let parse_use_file = ref Parse.use_file
let print_location = Location.print_error (* FIXME change back to print *)
let print_error = Location.print_error
let print_warning = Location.print_warning
let input_name = Location.input_name

let parse_mod_use_file name lb =
  let modname =
    String.capitalize_ascii (Filename.chop_extension (Filename.basename name))
  in
  let items =
    List.concat
      (List.map
         (function Ptop_def s -> s | Ptop_dir _ -> [])
         (!parse_use_file lb))
  in
  [ Ptop_def
      [ Str.module_
          (Mb.mk
             (Location.mknoloc modname)
             (Mod.structure items)
          )
       ]
   ]

(* Hooks for initialization *)

let toplevel_startup_hook = ref (fun () -> ())

(* Load in-core and execute a lambda term *)

let may_trace = ref false (* Global lock on tracing *)
type evaluation_outcome = Result of Obj.t | Exception of exn

let backtrace = ref None

let record_backtrace () =
  if Printexc.backtrace_status ()
  then backtrace := Some (Printexc.get_backtrace ())

let load_lambda ppf lam =
  if !Clflags.dump_rawlambda then fprintf ppf "%a@." Printlambda.lambda lam;
  let slam = Simplif.simplify_lambda "//toplevel//" lam in
  if !Clflags.dump_lambda then fprintf ppf "%a@." Printlambda.lambda slam;
  let (init_code, fun_code) = Bytegen.compile_phrase slam in
  if !Clflags.dump_instr then
    fprintf ppf "%a%a@."
    Printinstr.instrlist init_code
    Printinstr.instrlist fun_code;
  let (code, code_size, reloc, events) =
    Emitcode.to_memory init_code fun_code
  in
  Meta.add_debug_info code code_size [| events |];
  let can_free = (fun_code = []) in
  let initial_symtable = Symtable.current_state() in
  Symtable.patch_object code reloc;
  Symtable.check_global_initialized reloc;
  Symtable.update_global_table();
  let initial_bindings = !toplevel_value_bindings in
  try
    may_trace := true;
    let retval = (Meta.reify_bytecode code code_size) () in
    may_trace := false;
    if can_free then begin
      Meta.remove_debug_info code;
      Meta.static_release_bytecode code code_size;
      Meta.static_free code;
    end;
    Result retval
  with x ->
    may_trace := false;
    record_backtrace ();
    if can_free then begin
      Meta.remove_debug_info code;
      Meta.static_release_bytecode code code_size;
      Meta.static_free code;
    end;
    toplevel_value_bindings := initial_bindings; (* PR#6211 *)
    Symtable.restore_state initial_symtable;
    Exception x

(* Print the outcome of an evaluation *)

let pr_item =
  Printtyp.print_items
    (fun env -> function
      | Sig_value(id, {val_kind = Val_reg; val_type}) ->
          Some (outval_of_value env (getvalue (Translmod.toplevel_name id))
                  val_type)
<<<<<<< HEAD
  | _ -> None
=======
      | _ -> None
>>>>>>> 0c0884bd
    )

(* The current typing environment for the toplevel *)

let toplevel_env = ref Env.empty

(* Print an exception produced by an evaluation *)

let print_out_exception ppf exn outv =
  !print_out_phrase ppf (Ophr_exception (exn, outv))

let print_exception_outcome ppf exn =
  if exn = Out_of_memory then Gc.full_major ();
  let outv = outval_of_value !toplevel_env (Obj.repr exn) Predef.type_exn in
  print_out_exception ppf exn outv;
  if Printexc.backtrace_status ()
  then
    match !backtrace with
      | None -> ()
      | Some b ->
          print_string b;
          backtrace := None


(* Inserting new toplevel directives *)

let directive_table = (Hashtbl.create 23 : (string, directive_fun) Hashtbl.t)

let directive_info_table =
  (Hashtbl.create 23 : (string, directive_info) Hashtbl.t)

let add_directive name dir_fun dir_info =
  Hashtbl.add directive_table name dir_fun;
  Hashtbl.add directive_info_table name dir_info

(* Execute a toplevel phrase *)

let execute_phrase print_outcome ppf phr =
  match phr with
  | Ptop_def sstr ->
      let oldenv = !toplevel_env in
      Typecore.reset_delayed_checks ();
      let (str, sg, newenv) = Typemod.type_toplevel_phrase oldenv sstr in
      if !Clflags.dump_typedtree then Printtyped.implementation ppf str;
      let sg' = Typemod.simplify_signature sg in
      ignore (Includemod.signatures oldenv sg sg');
      Typecore.force_delayed_checks ();
      let lam = Translmod.transl_toplevel_definition str in
      Warnings.check_fatal ();
      begin try
        toplevel_env := newenv;
        let res = load_lambda ppf lam in
        let out_phr =
          match res with
          | Result v ->
              if print_outcome then
                Printtyp.wrap_printing_env oldenv (fun () ->
                  match str.str_items with
                  | [ { str_desc =
                          (Tstr_eval (exp, _)
                          |Tstr_value
                              (Asttypes.Nonrecursive,
                               [{vb_pat = {pat_desc=Tpat_any};
                                 vb_expr = exp}
                               ]
                              )
                          )
                      }
                    ] ->
                      let outv = outval_of_value newenv v exp.exp_type in
                      let ty = Printtyp.tree_of_type_scheme exp.exp_type in
                      Ophr_eval (outv, ty)

                  | [] -> Ophr_signature []
                  | _ -> Ophr_signature (pr_item newenv sg'))
              else Ophr_signature []
          | Exception exn ->
              toplevel_env := oldenv;
              if exn = Out_of_memory then Gc.full_major();
              let outv =
                outval_of_value !toplevel_env (Obj.repr exn) Predef.type_exn
              in
              Ophr_exception (exn, outv)
        in
        !print_out_phrase ppf out_phr;
        if Printexc.backtrace_status ()
        then begin
          match !backtrace with
            | None -> ()
            | Some b ->
                pp_print_string ppf b;
                pp_print_flush ppf ();
                backtrace := None;
        end;
        begin match out_phr with
        | Ophr_eval (_, _) | Ophr_signature _ -> true
        | Ophr_exception _ -> false
        end
      with x ->
        toplevel_env := oldenv; raise x
      end
  | Ptop_dir(dir_name, dir_arg) ->
      let d =
        try Some (Hashtbl.find directive_table dir_name)
        with Not_found -> None
      in
      begin match d with
      | None ->
          fprintf ppf "Unknown directive `%s'." dir_name;
          let directives =
            Hashtbl.fold (fun dir _ acc -> dir::acc) directive_table [] in
          Misc.did_you_mean ppf
            (fun () -> Misc.spellcheck directives dir_name);
          fprintf ppf "@.";
          false
      | Some d ->
          match d, dir_arg with
          | Directive_none f, Pdir_none -> f (); true
          | Directive_string f, Pdir_string s -> f s; true
          | Directive_int f, Pdir_int (n,None) ->
             begin match Int_literal_converter.int n with
             | n -> f n; true
             | exception _ ->
               fprintf ppf "Integer literal exceeds the range of \
                            representable integers for directive `%s'.@."
                       dir_name;
               false
             end
          | Directive_int _, Pdir_int (_, Some _) ->
              fprintf ppf "Wrong integer literal for directive `%s'.@."
                dir_name;
              false
          | Directive_ident f, Pdir_ident lid -> f lid; true
          | Directive_bool f, Pdir_bool b -> f b; true
          | _ ->
              fprintf ppf "Wrong type of argument for directive `%s'.@."
                dir_name;
              false
      end

let execute_phrase print_outcome ppf phr =
  try execute_phrase print_outcome ppf phr
  with exn ->
    Warnings.reset_fatal ();
    raise exn

(* Read and execute commands from a file, or from stdin if [name] is "". *)

let use_print_results = ref true

let preprocess_phrase ppf phr =
  let phr =
    match phr with
    | Ptop_def str ->
        let str =
          Pparse.apply_rewriters_str ~restore:true ~tool_name:"ocaml" str
        in
        let str =
          Pparse.ImplementationHooks.apply_hooks
            { Misc.sourcefile = "//toplevel//" } str in
        Ptop_def str
    | phr -> phr
  in
  if !Clflags.dump_parsetree then Printast.top_phrase ppf phr;
  if !Clflags.dump_source then Pprintast.top_phrase ppf phr;
  phr

let use_file ppf wrap_mod name =
  try
    let (filename, ic, must_close) =
      if name = "" then
        ("(stdin)", stdin, false)
      else begin
        let filename = find_in_path !Config.load_path name in
        let ic = open_in_bin filename in
        (filename, ic, true)
      end
    in
    let lb = Lexing.from_channel ic in
    Warnings.reset_fatal ();
    Location.init lb filename;
    (* Skip initial #! line if any *)
    Lexer.skip_hash_bang lb;
    let success =
      protect_refs [ R (Location.input_name, filename) ] (fun () ->
        try
          List.iter
            (fun ph ->
              let ph = preprocess_phrase ppf ph in
              if not (execute_phrase !use_print_results ppf ph) then raise Exit)
            (if wrap_mod then
               parse_mod_use_file name lb
             else
               !parse_use_file lb);
          true
        with
        | Exit -> false
        | Sys.Break -> fprintf ppf "Interrupted.@."; false
        | x -> Location.report_exception ppf x; false) in
    if must_close then close_in ic;
    success
  with Not_found -> fprintf ppf "Cannot find file %s.@." name; false

let mod_use_file ppf name = use_file ppf true name
let use_file ppf name = use_file ppf false name

let use_silently ppf name =
  protect_refs [ R (use_print_results, false) ] (fun () -> use_file ppf name)

(* Reading function for interactive use *)

let first_line = ref true
let got_eof = ref false;;

let read_input_default prompt buffer len =
  output_string Pervasives.stdout prompt; flush Pervasives.stdout;
  let i = ref 0 in
  try
    while true do
      if !i >= len then raise Exit;
      let c = input_char Pervasives.stdin in
      Bytes.set buffer !i c;
      incr i;
      if c = '\n' then raise Exit;
    done;
    (!i, false)
  with
  | End_of_file ->
      (!i, true)
  | Exit ->
      (!i, false)

let read_interactive_input = ref read_input_default

let refill_lexbuf buffer len =
  if !got_eof then (got_eof := false; 0) else begin
    let prompt =
      if !Clflags.noprompt then ""
      else if !first_line then "# "
      else if !Clflags.nopromptcont then ""
      else if Lexer.in_comment () then "* "
      else "  "
    in
    first_line := false;
    let (len, eof) = !read_interactive_input prompt buffer len in
    if eof then begin
      Location.echo_eof ();
      if len > 0 then got_eof := true;
      len
    end else
      len
  end

(* Toplevel initialization. Performed here instead of at the
   beginning of loop() so that user code linked in with ocamlmktop
   can call directives from Topdirs. *)

let _ =
  if !Sys.interactive then (* PR#6108 *)
    invalid_arg "The ocamltoplevel.cma library from compiler-libs \
                 cannot be loaded inside the OCaml toplevel";
  Clflags.debug := true;
  Sys.interactive := true;
  let crc_intfs = Symtable.init_toplevel() in
  Compmisc.init_path false;
  List.iter
    (fun (name, crco) ->
      Env.add_import name;
      match crco with
        None -> ()
      | Some crc->
          Consistbl.set Env.crc_units name crc Sys.executable_name)
    crc_intfs

let load_ocamlinit ppf =
  if !Clflags.noinit then ()
  else match !Clflags.init_file with
  | Some f -> if Sys.file_exists f then ignore (use_silently ppf f)
              else fprintf ppf "Init file not found: \"%s\".@." f
  | None ->
     if Sys.file_exists ".ocamlinit" then ignore (use_silently ppf ".ocamlinit")
     else try
       let home_init = Filename.concat (Sys.getenv "HOME") ".ocamlinit" in
       if Sys.file_exists home_init then ignore (use_silently ppf home_init)
     with Not_found -> ()
;;

let set_paths () =
  (* Add whatever -I options have been specified on the command line,
     but keep the directories that user code linked in with ocamlmktop
     may have added to load_path. *)
  load_path := !load_path @ [Filename.concat Config.standard_library "camlp4"];
  load_path := "" :: List.rev (!Compenv.last_include_dirs @
                               !Clflags.include_dirs @
                               !Compenv.first_include_dirs) @ !load_path;
  Dll.add_path !load_path

let initialize_toplevel_env () =
  toplevel_env := Compmisc.initial_env()

(* The interactive loop *)

exception PPerror

let loop ppf =
  Location.formatter_for_warnings := ppf;
  if not !Clflags.noversion then
<<<<<<< HEAD
  fprintf ppf "        OCaml version %s@.@." Config.version;
=======
    fprintf ppf "        OCaml version %s@.@." Config.version;
>>>>>>> 0c0884bd
  begin
    try initialize_toplevel_env ()
    with Env.Error _ | Typetexp.Error _ as exn ->
      Location.report_exception ppf exn; exit 2
  end;
  let lb = Lexing.from_function refill_lexbuf in
  Location.init lb "//toplevel//";
  Location.input_name := "//toplevel//";
  Location.input_lexbuf := Some lb;
  Sys.catch_break true;
  load_ocamlinit ppf;
  while true do
    let snap = Btype.snapshot () in
    try
      Lexing.flush_input lb;
      Location.reset();
      Warnings.reset_fatal ();
      first_line := true;
      let phr = try !parse_toplevel_phrase lb with Exit -> raise PPerror in
      let phr = preprocess_phrase ppf phr  in
      Env.reset_cache_toplevel ();
      ignore(execute_phrase true ppf phr)
    with
    | End_of_file -> exit 0
    | Sys.Break -> fprintf ppf "Interrupted.@."; Btype.backtrack snap
    | PPerror -> ()
    | x -> Location.report_exception ppf x; Btype.backtrack snap
  done

(* Execute a script.  If [name] is "", read the script from stdin. *)

let override_sys_argv args =
  let len = Array.length args in
  if Array.length Sys.argv < len then invalid_arg "Toploop.override_sys_argv";
  Array.blit args 0 Sys.argv 0 len;
  Obj.truncate (Obj.repr Sys.argv) len;
  Arg.current := 0

let run_script ppf name args =
  override_sys_argv args;
  Compmisc.init_path ~dir:(Filename.dirname name) true;
                   (* Note: would use [Filename.abspath] here, if we had it. *)
  begin
    try toplevel_env := Compmisc.initial_env()
    with Env.Error _ | Typetexp.Error _ as exn ->
      Location.report_exception ppf exn; exit 2
  end;
  Sys.interactive := false;
  let explicit_name =
    (* Prevent use_silently from searching in the path. *)
    if name <> "" && Filename.is_implicit name
    then Filename.concat Filename.current_dir_name name
    else name
  in
  use_silently ppf explicit_name<|MERGE_RESOLUTION|>--- conflicted
+++ resolved
@@ -1,14 +1,4 @@
 (**************************************************************************)
-<<<<<<< HEAD
-(*                                                                     *)
-(*                                OCaml                                *)
-(*                                                                     *)
-(*            Xavier Leroy, projet Cristal, INRIA Rocquencourt         *)
-(*                                                                     *)
-(*  Copyright 1996 Institut National de Recherche en Informatique et   *)
-(*     en Automatique.                                                    *)
-(*                                                                     *)
-=======
 (*                                                                        *)
 (*                                 OCaml                                  *)
 (*                                                                        *)
@@ -17,7 +7,6 @@
 (*   Copyright 1996 Institut National de Recherche en Informatique et     *)
 (*     en Automatique.                                                    *)
 (*                                                                        *)
->>>>>>> 0c0884bd
 (*   All rights reserved.  This file is distributed under the terms of    *)
 (*   the GNU Lesser General Public License version 2.1, with the          *)
 (*   special exception on linking described in the file LICENSE.          *)
@@ -216,11 +205,7 @@
       | Sig_value(id, {val_kind = Val_reg; val_type}) ->
           Some (outval_of_value env (getvalue (Translmod.toplevel_name id))
                   val_type)
-<<<<<<< HEAD
-  | _ -> None
-=======
       | _ -> None
->>>>>>> 0c0884bd
     )
 
 (* The current typing environment for the toplevel *)
@@ -528,11 +513,7 @@
 let loop ppf =
   Location.formatter_for_warnings := ppf;
   if not !Clflags.noversion then
-<<<<<<< HEAD
-  fprintf ppf "        OCaml version %s@.@." Config.version;
-=======
     fprintf ppf "        OCaml version %s@.@." Config.version;
->>>>>>> 0c0884bd
   begin
     try initialize_toplevel_env ()
     with Env.Error _ | Typetexp.Error _ as exn ->
